package adding

import (
	"errors"
	"sort"
	"testing"
	"time"

	"github.com/stretchr/testify/assert"

	"github.com/uniris/uniris-core/datamining/pkg/account"
<<<<<<< HEAD
	"github.com/uniris/uniris-core/datamining/pkg/account/listing"
=======
>>>>>>> a4d619ab
	"github.com/uniris/uniris-core/datamining/pkg/mining"
)

/*
Scenario: Store a keychain
	Given a data data
	When I want to store a keychain
	Then the wallet is stored on the database
*/
func TestStoreKeychain(t *testing.T) {
	repo := &databasemock{}

<<<<<<< HEAD
	lister := listing.NewService(repo)
	s := NewService(mockAiClient{}, repo, mockSigVerfier{}, lister, mockHasher{})

	sigs := account.NewSignatures("sig1", "sig2")

	end := mining.NewEndorsement(
		"", "hash", mining.NewMasterValidation([]string{}, "robotkey", mining.NewValidation(mining.ValidationOK, time.Now(), "robotkey", "sig")),
		[]mining.Validation{
			mining.NewValidation(mining.ValidationOK, time.Now(), "pub", "sig"),
		},
	)
	data := account.NewKeychainData("enc addr", "enc wallet", "person pub", "biod pub", sigs)
	kc := account.NewKeychain("addr", data, end)

	err := s.StoreKeychain(kc)
	assert.Nil(t, err)
	assert.Len(t, repo.keychains, 1)
=======
	sigs := account.NewSignatures("sig1", "sig2")

	data := account.NewKeychainData("xxx", "xxx", "xxx", "xxx", sigs)
	kc := account.NewKeychain("addr", data, mining.NewEndorsement("", "hash", nil, nil))

	err := s.StoreKeychain(kc)
	assert.Nil(t, err)
	l := len(repo.keychains)
	assert.Equal(t, 1, l)
>>>>>>> a4d619ab
	assert.Equal(t, "addr", repo.keychains[0].Address())
	assert.Equal(t, "hash", repo.keychains[0].Endorsement().TransactionHash())
}

/*
Scenario: Store a keychain with master validation KO
	Given a keychain with a master validation as KO
	When I want to store the keychain
	Then I get the keychain is store on the KO database
*/
func TestStoreKeychainWithMasterValidKO(t *testing.T) {
	repo := &databasemock{}

	lister := listing.NewService(repo)
	s := NewService(mockAiClient{}, repo, mockSigVerfier{}, lister, mockHasher{})

	sigs := account.NewSignatures("sig1", "sig2")

	end := mining.NewEndorsement(
		"", "hash", mining.NewMasterValidation([]string{}, "robotkey", mining.NewValidation(mining.ValidationKO, time.Now(), "robotkey", "sig")),
		[]mining.Validation{
			mining.NewValidation(mining.ValidationOK, time.Now(), "pub", "sig"),
		},
	)
	data := account.NewKeychainData("enc addr", "enc wallet", "person pub", "biod pub", sigs)
	kc := account.NewKeychain("addr", data, end)

	err := s.StoreKeychain(kc)
	assert.Nil(t, err)

	assert.Empty(t, repo.keychains)
	assert.Len(t, repo.keychainsKO, 1)
	assert.Equal(t, "addr", repo.keychainsKO[0].Address())
	assert.Equal(t, "hash", repo.keychainsKO[0].Endorsement().TransactionHash())
}

/*
Scenario: Store a keychain with one slave validation as KO
	Given a keychain with one slave validation as KO
	When I want to store the keychain
	Then I get the keychain is store on the KO database
*/
func TestStoreKeychainWithOneSlaveValidKO(t *testing.T) {
	repo := &databasemock{}

	lister := listing.NewService(repo)
	s := NewService(mockAiClient{}, repo, mockSigVerfier{}, lister, mockHasher{})
	sigs := account.NewSignatures("sig1", "sig2")

	end := mining.NewEndorsement(
		"", "hash", mining.NewMasterValidation([]string{}, "robotkey", mining.NewValidation(mining.ValidationOK, time.Now(), "robotkey", "sig")),
		[]mining.Validation{
			mining.NewValidation(mining.ValidationOK, time.Now(), "pub", "sig"),
			mining.NewValidation(mining.ValidationKO, time.Now(), "pub", "sig"),
		},
	)
	data := account.NewKeychainData("enc addr", "enc wallet", "person pub", "biod pub", sigs)
	kc := account.NewKeychain("addr", data, end)

	err := s.StoreKeychain(kc)
	assert.Nil(t, err)

	assert.Empty(t, repo.keychains)
	assert.Len(t, repo.keychainsKO, 1)
	assert.Equal(t, "addr", repo.keychainsKO[0].Address())
	assert.Equal(t, "hash", repo.keychainsKO[0].Endorsement().TransactionHash())
}

/*
Scenario: Store a keychain with a invalid last transaction hash
	Given a previous keychain stored and a new keychain with a invalid last transaction hash
	When I want to store it
	Then I get the error
*/
func TestInvalidLastTransactionKeychain(t *testing.T) {
	repo := &databasemock{}
	lister := listing.NewService(repo)
	s := NewService(mockAiClient{}, repo, mockSigVerfier{}, lister, mockHasher{})

	sigs := account.NewSignatures("sig1", "sig2")
	end1 := mining.NewEndorsement(
		"", "hash", mining.NewMasterValidation([]string{}, "robotkey", mining.NewValidation(mining.ValidationOK, time.Now(), "robotkey", "sig")),
		[]mining.Validation{
			mining.NewValidation(mining.ValidationOK, time.Now(), "pub", "sig"),
		},
	)
	data := account.NewKeychainData("enc addr", "enc wallet", "person pub", "biod pub", sigs)
	kc1 := account.NewKeychain("addr", data, end1)

	assert.Nil(t, s.StoreKeychain(kc1))

	end2 := mining.NewEndorsement(
		"bad last hash", "hash", mining.NewMasterValidation([]string{}, "robotkey", mining.NewValidation(mining.ValidationOK, time.Now(), "robotkey", "sig")),
		[]mining.Validation{
			mining.NewValidation(mining.ValidationOK, time.Now(), "pub", "sig"),
		},
	)
	kc2 := account.NewKeychain("addr", data, end2)

	assert.Equal(t, ErrInvalidDataIntegrity, s.StoreKeychain(kc2))

	end3 := mining.NewEndorsement(
		"", "hash", mining.NewMasterValidation([]string{}, "robotkey", mining.NewValidation(mining.ValidationOK, time.Now(), "robotkey", "sig")),
		[]mining.Validation{
			mining.NewValidation(mining.ValidationOK, time.Now(), "pub", "sig"),
		},
	)

	kc3 := account.NewKeychain("addr", data, end3)

	assert.Equal(t, ErrInvalidDataIntegrity, s.StoreKeychain(kc3))
}

/*
Scenario: Store a keychain with a zero
	Given a keychain without validations
	When I want to store it
	Then I get the error
*/
func TestStoreKeychainWithZeroValidations(t *testing.T) {
	repo := &databasemock{}
	lister := listing.NewService(repo)
	s := NewService(mockAiClient{}, repo, mockSigVerfier{}, lister, mockHasher{})

	sigs := account.NewSignatures("sig1", "sig2")
	end := mining.NewEndorsement(
		"", "hash", mining.NewMasterValidation([]string{}, "robotkey", mining.NewValidation(mining.ValidationOK, time.Now(), "robotkey", "sig")),
		[]mining.Validation{},
	)
	data := account.NewKeychainData("enc addr", "enc wallet", "person pub", "biod pub", sigs)
	kc := account.NewKeychain("addr", data, end)

	assert.Equal(t, ErrInvalidValidationNumber, s.StoreKeychain(kc))

}

/*
Scenario: Store a keychain with a invalid transaction hash
	Given a keychain with invalid tx hash
	When I want to store it
	Then I get the error
*/
func TestStoreKeychainWithInvalidTxHash(t *testing.T) {
	repo := &databasemock{}
	lister := listing.NewService(repo)
	s := NewService(mockAiClient{}, repo, mockSigVerfier{}, lister, mockHasher{})

	sigs := account.NewSignatures("sig1", "sig2")
	end := mining.NewEndorsement(
		"", "bad hash", mining.NewMasterValidation([]string{}, "robotkey", mining.NewValidation(mining.ValidationOK, time.Now(), "robotkey", "sig")),
		[]mining.Validation{
			mining.NewValidation(mining.ValidationOK, time.Now(), "pub", "sig"),
		},
	)
	data := account.NewKeychainData("enc addr", "enc wallet", "person pub", "biod pub", sigs)
	kc := account.NewKeychain("addr", data, end)

	assert.Equal(t, ErrInvalidDataIntegrity, s.StoreKeychain(kc))
}

/*
Scenario: Store a biometric
	Given a bio data
	When I want to store a biometric data
	Then the bio data are stored on the database
*/
func TestStoreBiometric(t *testing.T) {
	repo := &databasemock{}
	lister := listing.NewService(repo)
	s := NewService(mockAiClient{}, repo, mockSigVerfier{}, lister, mockHasher{})

	sigs := account.NewSignatures("sig1", "sig2")

<<<<<<< HEAD
	end := mining.NewEndorsement(
		"", "hash", mining.NewMasterValidation([]string{}, "robotkey", mining.NewValidation(mining.ValidationOK, time.Now(), "robotkey", "sig")),
		[]mining.Validation{
			mining.NewValidation(mining.ValidationOK, time.Now(), "pub", "sig"),
		},
	)

	data := account.NewBiometricData("pHash", "enc addr robot", "enc addr person", "enc aes key", "person pub", "biod pub", sigs)
	bio := account.NewBiometric(data, end)
=======
	data := account.NewBiometricData("pHash", "xxx", "xxx", "xxx", "xxx", "xxx", sigs)
	bio := account.NewBiometric(data, mining.NewEndorsement("", "hash", nil, nil))
>>>>>>> a4d619ab
	err := s.StoreBiometric(bio)
	assert.Nil(t, err)
	l := len(repo.biometrics)
	assert.Equal(t, 1, l)
	assert.Equal(t, 1, l)
	assert.Equal(t, "pHash", repo.biometrics[0].PersonHash())
<<<<<<< HEAD
}

/*
Scenario: Store a biometric with a zero
	Given a biometric without validations
	When I want to store it
	Then I get the error
*/
func TestStoreBiometricWithZeroValidations(t *testing.T) {
	repo := &databasemock{}
	lister := listing.NewService(repo)
	s := NewService(mockAiClient{}, repo, mockSigVerfier{}, lister, mockHasher{})

	sigs := account.NewSignatures("sig1", "sig2")
	end := mining.NewEndorsement(
		"", "hash", mining.NewMasterValidation([]string{}, "robotkey", mining.NewValidation(mining.ValidationOK, time.Now(), "robotkey", "sig")),
		[]mining.Validation{},
	)
	data := account.NewBiometricData("pHash", "enc addr robot", "enc addr person", "enc aes key", "person pub", "biod pub", sigs)
	bio := account.NewBiometric(data, end)

	assert.Equal(t, ErrInvalidValidationNumber, s.StoreBiometric(bio))

}

/*
Scenario: Store a biometric with master validation KO
	Given a biometric with a master validation as KO
	When I want to store the biometric
	Then I get the biometric is store on the KO database
*/
func TestStoreBiometricWithMasterValidKO(t *testing.T) {
	repo := &databasemock{}

	lister := listing.NewService(repo)
	s := NewService(mockAiClient{}, repo, mockSigVerfier{}, lister, mockHasher{})

	sigs := account.NewSignatures("sig1", "sig2")

	end := mining.NewEndorsement(
		"", "hash", mining.NewMasterValidation([]string{}, "robotkey", mining.NewValidation(mining.ValidationKO, time.Now(), "robotkey", "sig")),
		[]mining.Validation{
			mining.NewValidation(mining.ValidationOK, time.Now(), "pub", "sig"),
		},
	)
	data := account.NewBiometricData("pHash", "enc addr robot", "enc addr person", "enc aes key", "person pub", "biod pub", sigs)
	bio := account.NewBiometric(data, end)

	err := s.StoreBiometric(bio)
	assert.Nil(t, err)

	assert.Empty(t, repo.biometrics)
	assert.Len(t, repo.biometricsKO, 1)
	assert.Equal(t, "enc aes key", repo.biometricsKO[0].CipherAESKey())
}

/*
Scenario: Store a biometric with one slave validation as KO
	Given a biometric with one slave validation as KO
	When I want to store the keychain
	Then I get the biometric is store on the KO database
*/
func TestStoreBiometricWithOneSlaveValidKO(t *testing.T) {
	repo := &databasemock{}

	lister := listing.NewService(repo)
	s := NewService(mockAiClient{}, repo, mockSigVerfier{}, lister, mockHasher{})

	sigs := account.NewSignatures("sig1", "sig2")

	end := mining.NewEndorsement(
		"", "hash", mining.NewMasterValidation([]string{}, "robotkey", mining.NewValidation(mining.ValidationOK, time.Now(), "robotkey", "sig")),
		[]mining.Validation{
			mining.NewValidation(mining.ValidationOK, time.Now(), "pub", "sig"),
			mining.NewValidation(mining.ValidationKO, time.Now(), "pub", "sig"),
		},
	)
	data := account.NewBiometricData("pHash", "enc addr robot", "enc addr person", "enc aes key", "person pub", "biod pub", sigs)
	bio := account.NewBiometric(data, end)

	err := s.StoreBiometric(bio)
	assert.Nil(t, err)

	assert.Empty(t, repo.biometrics)
	assert.Len(t, repo.biometricsKO, 1)
	assert.Equal(t, "enc aes key", repo.biometricsKO[0].CipherAESKey())
}

/*
Scenario: Store a biometric with a invalid transaction hash
	Given a biometric with invalid tx hash
	When I want to store it
	Then I get the error
*/
func TestStoreBiometricWithInvalidTxHash(t *testing.T) {
	repo := &databasemock{}
	lister := listing.NewService(repo)
	s := NewService(mockAiClient{}, repo, mockSigVerfier{}, lister, mockHasher{})

	sigs := account.NewSignatures("sig1", "sig2")
	end := mining.NewEndorsement(
		"", "bad hash", mining.NewMasterValidation([]string{}, "robotkey", mining.NewValidation(mining.ValidationOK, time.Now(), "robotkey", "sig")),
		[]mining.Validation{
			mining.NewValidation(mining.ValidationOK, time.Now(), "pub", "sig"),
		},
	)
	data := account.NewBiometricData("pHash", "enc addr robot", "enc addr person", "enc aes key", "person pub", "biod pub", sigs)
	bio := account.NewBiometric(data, end)

	assert.Equal(t, ErrInvalidDataIntegrity, s.StoreBiometric(bio))
}

/*
Scenario: Verify an endorsement with different masterpublic key
	Given an endorsement with an pow validation differents than the pow public key
	When I want to verify it
	Then I get an error
*/
func TestEndorsementWithDifferenteMasterPubKey(t *testing.T) {
	end := mining.NewEndorsement("", "hash",
		mining.NewMasterValidation([]string{}, "pubkey", mining.NewValidation(mining.ValidationOK, time.Now(), "other pub", "sig")), nil)

	s := service{}
	assert.Equal(t, ErrInvalidDataMining, s.verifyEndorsementSignatures(end))
}

/*
Scenario: Verify an endorsement with different masterpublic key
	Given an endorsement with an pow validation differents than the pow public key
	When I want to verify it
	Then I get an error
*/
func TestEndorsementWithBadMasterSignature(t *testing.T) {
	end := mining.NewEndorsement("", "hash",
		mining.NewMasterValidation([]string{}, "pubkey", mining.NewValidation(mining.ValidationOK, time.Now(), "pubkey", "invalid sig")), nil)

	s := service{
		sigVerif: mockBadSigVerfier{},
	}
	assert.Equal(t, ErrInvalidDataMining, s.verifyEndorsementSignatures(end))

	end2 := mining.NewEndorsement("", "hash",
		mining.NewMasterValidation([]string{}, "pubkey", mining.NewValidation(mining.ValidationOK, time.Now(), "pubkey", "sig")),
		[]mining.Validation{
			mining.NewValidation(mining.ValidationOK, time.Now(), "pub", "invalid sig"),
		},
	)
	assert.Equal(t, ErrInvalidDataMining, s.verifyEndorsementSignatures(end2))
=======
>>>>>>> a4d619ab
}

type databasemock struct {
	biometrics   []account.Biometric
	keychains    []account.Keychain
	biometricsKO []account.Biometric
	keychainsKO  []account.Keychain
}

func (d *databasemock) StoreKeychain(kc account.Keychain) error {
	d.keychains = append(d.keychains, kc)
	return nil
}

func (d *databasemock) StoreBiometric(b account.Biometric) error {
	d.biometrics = append(d.biometrics, b)
	return nil
}

func (d *databasemock) StoreKOKeychain(kc account.Keychain) error {
	d.keychainsKO = append(d.keychainsKO, kc)
	return nil
}

func (d *databasemock) StoreKOBiometric(b account.Biometric) error {
	d.biometricsKO = append(d.biometricsKO, b)
	return nil
}

func (d *databasemock) FindBiometric(bh string) (account.Biometric, error) {
	for _, b := range d.biometrics {
		if b.PersonHash() == bh {
			return b, nil
		}
	}
	return nil, nil
}

func (d *databasemock) FindLastKeychain(addr string) (account.Keychain, error) {
	sort.Slice(d.keychains, func(i, j int) bool {
		iTimestamp := d.keychains[i].Endorsement().MasterValidation().ProofOfWorkValidation().Timestamp().Unix()
		jTimestamp := d.keychains[j].Endorsement().MasterValidation().ProofOfWorkValidation().Timestamp().Unix()
		return iTimestamp > jTimestamp
	})

	for _, b := range d.keychains {
		if b.Address() == addr {
			return b, nil
		}
	}
	return nil, nil
}

type mockSigVerfier struct{}

func (v mockSigVerfier) VerifyKeychainSignatures(account.Keychain) error {
	return nil
}
func (v mockSigVerfier) VerifyBiometricSignatures(account.Biometric) error {
	return nil
}
func (v mockSigVerfier) VerifyValidationSignature(mining.Validation) error {
	return nil
}

type mockBadSigVerfier struct{}

func (v mockBadSigVerfier) VerifyKeychainSignatures(account.Keychain) error {
	return nil
}
func (v mockBadSigVerfier) VerifyBiometricSignatures(account.Biometric) error {
	return nil
}
func (v mockBadSigVerfier) VerifyValidationSignature(valid mining.Validation) error {
	if valid.Signature() == "invalid sig" {
		return errors.New("invalid signature")
	}
	return nil
}

type mockAiClient struct{}

func (ai mockAiClient) CheckStorageAuthorization(txHash string) error {
	return nil
}

func (ai mockAiClient) GetMininumValidations(txHash string) (int, error) {
	return 1, nil
}

type mockHasher struct{}

func (h mockHasher) HashKeychainData(account.KeychainData) (string, error) {
	return "hash", nil
}

func (h mockHasher) HashBiometricData(account.BiometricData) (string, error) {
	return "hash", nil
}<|MERGE_RESOLUTION|>--- conflicted
+++ resolved
@@ -9,10 +9,7 @@
 	"github.com/stretchr/testify/assert"
 
 	"github.com/uniris/uniris-core/datamining/pkg/account"
-<<<<<<< HEAD
 	"github.com/uniris/uniris-core/datamining/pkg/account/listing"
-=======
->>>>>>> a4d619ab
 	"github.com/uniris/uniris-core/datamining/pkg/mining"
 )
 
@@ -25,7 +22,6 @@
 func TestStoreKeychain(t *testing.T) {
 	repo := &databasemock{}
 
-<<<<<<< HEAD
 	lister := listing.NewService(repo)
 	s := NewService(mockAiClient{}, repo, mockSigVerfier{}, lister, mockHasher{})
 
@@ -43,17 +39,6 @@
 	err := s.StoreKeychain(kc)
 	assert.Nil(t, err)
 	assert.Len(t, repo.keychains, 1)
-=======
-	sigs := account.NewSignatures("sig1", "sig2")
-
-	data := account.NewKeychainData("xxx", "xxx", "xxx", "xxx", sigs)
-	kc := account.NewKeychain("addr", data, mining.NewEndorsement("", "hash", nil, nil))
-
-	err := s.StoreKeychain(kc)
-	assert.Nil(t, err)
-	l := len(repo.keychains)
-	assert.Equal(t, 1, l)
->>>>>>> a4d619ab
 	assert.Equal(t, "addr", repo.keychains[0].Address())
 	assert.Equal(t, "hash", repo.keychains[0].Endorsement().TransactionHash())
 }
@@ -227,7 +212,6 @@
 
 	sigs := account.NewSignatures("sig1", "sig2")
 
-<<<<<<< HEAD
 	end := mining.NewEndorsement(
 		"", "hash", mining.NewMasterValidation([]string{}, "robotkey", mining.NewValidation(mining.ValidationOK, time.Now(), "robotkey", "sig")),
 		[]mining.Validation{
@@ -237,17 +221,12 @@
 
 	data := account.NewBiometricData("pHash", "enc addr robot", "enc addr person", "enc aes key", "person pub", "biod pub", sigs)
 	bio := account.NewBiometric(data, end)
-=======
-	data := account.NewBiometricData("pHash", "xxx", "xxx", "xxx", "xxx", "xxx", sigs)
-	bio := account.NewBiometric(data, mining.NewEndorsement("", "hash", nil, nil))
->>>>>>> a4d619ab
 	err := s.StoreBiometric(bio)
 	assert.Nil(t, err)
 	l := len(repo.biometrics)
 	assert.Equal(t, 1, l)
 	assert.Equal(t, 1, l)
 	assert.Equal(t, "pHash", repo.biometrics[0].PersonHash())
-<<<<<<< HEAD
 }
 
 /*
@@ -396,8 +375,6 @@
 		},
 	)
 	assert.Equal(t, ErrInvalidDataMining, s.verifyEndorsementSignatures(end2))
-=======
->>>>>>> a4d619ab
 }
 
 type databasemock struct {
@@ -494,6 +471,14 @@
 	return "hash", nil
 }
 
+func (h mockHasher) HashKeychain(account.Keychain) (string, error) {
+	return "hash", nil
+}
+
 func (h mockHasher) HashBiometricData(account.BiometricData) (string, error) {
 	return "hash", nil
+}
+
+func (h mockHasher) HashBiometric(account.Biometric) (string, error) {
+	return "hash", nil
 }