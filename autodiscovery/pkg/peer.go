--- conflicted
+++ resolved
@@ -7,36 +7,18 @@
 	"time"
 )
 
-<<<<<<< HEAD
-//PeerMonitor is the interface that provides methods for the peer monitoring
-type PeerMonitor interface {
-
-	//Status computes the peer's status according to the health state of the system
-	Status() (PeerStatus, error)
-
-	//CPULoad retrieves the load on the peer's CPU
-	CPULoad() (string, error)
-
-	//FreeDiskSpace retrieves the available free disk space of the peer
-	FreeDiskSpace() (float64, error)
-
-	//IOWaitRate computes the rate of the I/O operations of the peer
-	IOWaitRate() (float64, error)
-}
-=======
 //BootStrapingMinTime is the necessary minimum time on seconds to finish learning about the network
 const BootStrapingMinTime = 1800
 
 //ErrChangeNotOwnedPeer is returned when you try to change the state of peer that you don't own
 var ErrChangeNotOwnedPeer = errors.New("Cannot change a peer that you don't own")
->>>>>>> 9be10fed
 
 //Repository provides access to the peer repository
 type Repository interface {
-	CountKnownPeers() (int, error)
+	CountDiscoveredPeers() (int, error)
 	GetOwnedPeer() (Peer, error)
 	ListSeedPeers() ([]Seed, error)
-	ListKnownPeers() ([]Peer, error)
+	ListDiscoveredPeers() ([]Peer, error)
 	SetPeer(Peer) error
 	SetSeed(Seed) error
 	GetPeerByIP(ip net.IP) (Peer, error)
@@ -49,37 +31,9 @@
 	return string(k)
 }
 
-<<<<<<< HEAD
-//PeerStatus defines a peer health analysis
-type PeerStatus int
-
-const (
-
-	//BootstrapingStatus defines if the peer is starting
-	BootstrapingStatus PeerStatus = 0
-
-	//OkStatus defines if the peer is started
-	OkStatus PeerStatus = 1
-
-	//FaultStatus defines if the peer is not started
-	FaultStatus PeerStatus = 2
-
-	//StorageOnlyStatus defines if the peer only accept storage request
-	StorageOnlyStatus PeerStatus = 3
-)
-
-//BootStrapingMinTime is the necessary minimum time on seconds to finish learning about the network
-const BootStrapingMinTime = 1800
-
-//PeerPosition wraps the geo coordinates of a peer
-type PeerPosition struct {
-	Lat float64
-	Lon float64
-=======
 //Equals checks if two public key are the same
 func (k PublicKey) Equals(key PublicKey) bool {
 	return k.String() == key.String()
->>>>>>> 9be10fed
 }
 
 //PeerIdentity describes the peer identification the network
@@ -114,34 +68,9 @@
 	return p.port
 }
 
-<<<<<<< HEAD
-//GeoPosition returns the peer's geo coordinates
-func (p Peer) GeoPosition() PeerPosition {
-	if p.state == nil {
-		return PeerPosition{}
-	}
-	return p.state.geoPosition
-}
-
-//DiscoveredPeersNumber returns the number of discovered nodes by the peer
-func (p Peer) DiscoveredPeersNumber() int {
-	if p.state == nil {
-		return 0
-	}
-	return p.state.discoveredPeersNumber
-}
-
-//P2PFactor returns the peer's replication factor
-func (p Peer) P2PFactor() int {
-	if p.state == nil {
-		return 0
-	}
-	return p.state.p2pFactor
-=======
 //PublicKey returns the peer's public key
 func (p peerIdentity) PublicKey() PublicKey {
 	return p.publicKey
->>>>>>> 9be10fed
 }
 
 //Peer describes a network member
@@ -177,16 +106,6 @@
 	return p.appState
 }
 
-<<<<<<< HEAD
-//ElapsedHeartbeats returns the elasted hearbeats from the peer's generation time
-func (p Peer) ElapsedHeartbeats() int64 {
-	return time.Now().Unix() - p.generationTime.Unix()
-}
-
-//Endpoint returns the peer endpoint
-func (p Peer) Endpoint() string {
-	return fmt.Sprintf("%s:%d", p.ip.String(), p.port)
-=======
 //Owned determinates if the peer has been created locally (by startup on this computer)
 func (p peer) Owned() bool {
 	return p.isOwned
@@ -195,7 +114,6 @@
 //Endpoint returns the peer endpoint
 func (p peer) Endpoint() string {
 	return fmt.Sprintf("%s:%d", p.Identity().IP().String(), p.Identity().Port())
->>>>>>> 9be10fed
 }
 
 //Refresh a peer with metrics and updates the elapsed heartbeats
@@ -230,25 +148,6 @@
 	}
 }
 
-<<<<<<< HEAD
-//NewPeerDigest creates a peer digest
-func NewPeerDigest(pbKey []byte, ip net.IP, port int) Peer {
-	return Peer{
-		ip:        ip,
-		publicKey: pbKey,
-		port:      port,
-	}
-}
-
-//NewPeerDetailed creates a peer detailed
-func NewPeerDetailed(pbKey []byte, ip net.IP, port int, genTime time.Time, state *PeerState) Peer {
-	return Peer{
-		ip:             ip,
-		port:           port,
-		publicKey:      pbKey,
-		generationTime: genTime,
-		state:          state,
-=======
 //NewDiscoveredPeer creates a peer when including identity, heartbeat and app state
 func NewDiscoveredPeer(identity PeerIdentity, hbS PeerHeartbeatState, aS PeerAppState) Peer {
 	return &peer{
@@ -256,7 +155,6 @@
 		hbState:  hbS.(heartbeatState),
 		appState: aS.(appState),
 		isOwned:  false,
->>>>>>> 9be10fed
 	}
 }
 
