--- conflicted
+++ resolved
@@ -7,10 +7,8 @@
 	"time"
 )
 
-<<<<<<< HEAD
 //ErrChangeNotOwnedPeer is returned when you try to change the state of peer that you don't own
 var ErrChangeNotOwnedPeer = errors.New("Cannot change a peer that you don't own")
-=======
 //Repository provides access to the peer repository
 type Repository interface {
 	CountKnownPeers() (int, error)
@@ -22,12 +20,10 @@
 	UpdatePeer(Peer) error
 	GetPeerByIP(ip net.IP) (Peer, error)
 }
->>>>>>> 4cf5f1a0
 
 //PublicKey describes a public key value object
 type PublicKey []byte
 
-<<<<<<< HEAD
 func (k PublicKey) String() string {
 	return string(k)
 }
@@ -35,43 +31,6 @@
 //Equals checks if two public key are the same
 func (k PublicKey) Equals(key PublicKey) bool {
 	return k.String() == key.String()
-=======
-//PeerState describes the state of peer and its metrics
-type PeerState struct {
-	status                PeerStatus
-	cpuLoad               string
-	freeDiskSpace         float64
-	version               string
-	geoPosition           PeerPosition
-	p2pFactor             int
-	discoveredPeersNumber int
-}
-
-//PeerStatus defines a peer health analysis
-type PeerStatus int
-
-const (
-	//FaultStatus defines if the peer is not started
-	FaultStatus PeerStatus = 0
-
-	//BootstrapingStatus defines if the peer is starting
-	BootstrapingStatus PeerStatus = 1
-
-	//OkStatus defines if the peer is started
-	OkStatus PeerStatus = 2
-
-	//StorageOnlyStatus defines if the peer only accept storage request
-	StorageOnlyStatus PeerStatus = 3
-)
-
-//BootStrapingMinTime is the necessary minimum time on seconds to finish learning about the network
-const BootStrapingMinTime = 1800
-
-//PeerPosition wraps the geo coordinates of a peer
-type PeerPosition struct {
-	Lat float64
-	Lon float64
->>>>>>> 4cf5f1a0
 }
 
 //PeerIdentity describes the peer identification the network
@@ -79,6 +38,7 @@
 	IP() net.IP
 	Port() uint16
 	PublicKey() PublicKey
+	discoveredPeersNumber int
 }
 
 type peerIdentity struct {
@@ -111,7 +71,6 @@
 	return p.publicKey
 }
 
-<<<<<<< HEAD
 //Peer describes a network member
 type Peer interface {
 	Identity() PeerIdentity
@@ -120,7 +79,6 @@
 	Refresh(status PeerStatus, disk float64, cpu string, p2pFactor uint8) error
 	Endpoint() string
 	Owned() bool
-=======
 //DiscoveredPeersNumber returns the number of discovered nodes by the peer
 func (p Peer) DiscoveredPeersNumber() int {
 	if p.state == nil {
@@ -135,7 +93,6 @@
 		return 0
 	}
 	return p.state.p2pFactor
->>>>>>> 4cf5f1a0
 }
 
 //Repository provides access to the peer repository
@@ -156,18 +113,15 @@
 	isOwned  bool
 }
 
-<<<<<<< HEAD
-//Identity returns the peer's identity
-func (p peer) Identity() PeerIdentity {
-	return p.identity
-=======
 //CPULoad returns the load on the peer's CPU
 func (p Peer) CPULoad() string {
 	if p.state == nil {
 		return "--"
 	}
 	return p.state.cpuLoad
->>>>>>> 4cf5f1a0
+//Identity returns the peer's identity
+func (p peer) Identity() PeerIdentity {
+	return p.identity
 }
 
 //HeartbeatState returns the peer's hearbeat state
@@ -175,7 +129,6 @@
 	return p.hbState
 }
 
-<<<<<<< HEAD
 //AppState returns the peer's app state including all the metrics
 func (p peer) AppState() PeerAppState {
 	return p.appState
@@ -184,16 +137,6 @@
 //Owned determinates if the peer has been created locally (by startup on this computer)
 func (p peer) Owned() bool {
 	return p.isOwned
-=======
-//IsOk checks if a peer is healthy
-func (p Peer) IsOk() bool {
-	return p.state.status == OkStatus
-}
-
-//GetElapsedHeartbeats returns the elasted hearbeats from the peer's generation time
-func (p Peer) GetElapsedHeartbeats() int64 {
-	return time.Now().Unix() - p.generationTime.Unix()
->>>>>>> 4cf5f1a0
 }
 
 //Endpoint returns the peer endpoint
@@ -201,7 +144,6 @@
 	return fmt.Sprintf("%s:%d", p.Identity().IP().String(), p.Identity().Port())
 }
 
-<<<<<<< HEAD
 //Refresh a peer with metrics and updates the elapsed heartbeats
 func (p *peer) Refresh(status PeerStatus, disk float64, cpu string, p2pFactor uint8) error {
 	if !p.isOwned {
@@ -229,33 +171,6 @@
 		},
 		hbState: heartbeatState{
 			generationTime: time.Now(),
-=======
-//Refresh the peer state
-func (p *Peer) Refresh(status PeerStatus, disk float64, cpu string, dp int, p2p int) {
-	if p.state == nil {
-		p.state = &PeerState{}
-	}
-	p.state.cpuLoad = cpu
-	p.state.status = status
-	p.state.freeDiskSpace = disk
-	p.state.discoveredPeersNumber = dp
-	p.state.p2pFactor = p2p
-}
-
-//NewStartupPeer creates a new peer started on the peer's machine (aka owned peer)
-func NewStartupPeer(pbKey []byte, ip net.IP, port int, version string, pos PeerPosition) Peer {
-	return Peer{
-		ip:             ip,
-		port:           port,
-		publicKey:      pbKey,
-		generationTime: time.Now(),
-		isOwned:        true,
-		state: &PeerState{
-			status:      BootstrapingStatus,
-			version:     version,
-			geoPosition: pos,
-			p2pFactor:   0,
->>>>>>> 4cf5f1a0
 		},
 		isOwned: true,
 	}
@@ -279,7 +194,6 @@
 	}
 }
 
-<<<<<<< HEAD
 //Seed is initial peer need to startup the discovery process
 type Seed struct {
 	IP   net.IP
@@ -293,17 +207,5 @@
 			ip:   s.IP,
 			port: s.Port,
 		},
-=======
-//NewState creates a new peer's state
-func NewState(ver string, stat PeerStatus, geo PeerPosition, cpu string, disk float64, p2pfactor int, dpn int) *PeerState {
-	return &PeerState{
-		version:               ver,
-		status:                stat,
-		geoPosition:           geo,
-		cpuLoad:               cpu,
-		freeDiskSpace:         disk,
-		p2pFactor:             p2pfactor,
-		discoveredPeersNumber: dpn,
->>>>>>> 4cf5f1a0
 	}
 }