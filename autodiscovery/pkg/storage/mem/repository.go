package mem

import (
	"encoding/hex"
	"net"

	discovery "github.com/uniris/uniris-core/autodiscovery/pkg"
)

type repo struct {
	peers []discovery.Peer
	seeds []discovery.Seed
}

//NewRepository implements the repository in memory
func NewRepository() discovery.Repository {
	return &repo{}
}

func (r *repo) CountKnownPeers() (int, error) {
	return len(r.peers), nil
}

//GetOwnedPeer return the local peer
func (r *repo) GetOwnedPeer() (p discovery.Peer, err error) {
	for _, p := range r.peers {
		if p.Owned() {
			return p, nil
		}
	}
	return
}

//ListSeedPeers return all the seed on the repository
func (r *repo) ListSeedPeers() ([]discovery.Seed, error) {
	return r.seeds, nil
}

//ListKnownPeers returns all the peers on the repository
func (r *repo) ListKnownPeers() ([]discovery.Peer, error) {
	return r.peers, nil
}

func (r *repo) SetPeer(peer discovery.Peer) error {
	if r.containsPeer(peer) {
		for _, p := range r.peers {
			if string(p.PublicKey()) == string(peer.PublicKey()) {
				p = peer
				break
			}
		}
	} else {
		r.peers = append(r.peers, peer)
	}
	return nil
}

func (r *repo) SetSeed(s discovery.Seed) error {
	r.seeds = append(r.seeds, s)
	return nil
}

<<<<<<< HEAD
=======
//UpdatePeer update an existing peer on the repository
func (r *repo) UpdatePeer(peer discovery.Peer) error {
	for _, p := range r.peers {
		if p.Identity().PublicKey().Equals(peer.Identity().PublicKey()) {
			p = peer
			break
		}
	}
	return nil
}

>>>>>>> 9be10fed
//GetPeerByIP get a peer from the repository using its ip
func (r *repo) GetPeerByIP(ip net.IP) (p discovery.Peer, err error) {
	for i := 0; i < len(r.peers); i++ {
		if r.peers[i].Identity().IP().Equal(ip) {
			return r.peers[i], nil
		}
	}
	return
}

func (r *repo) containsPeer(p discovery.Peer) bool {
	mPeers := make(map[string]discovery.Peer, 0)
	for _, p := range r.peers {
		mPeers[hex.EncodeToString(p.Identity().PublicKey())] = p
	}

	_, exist := mPeers[hex.EncodeToString(p.Identity().PublicKey())]
	return exist
}<|MERGE_RESOLUTION|>--- conflicted
+++ resolved
@@ -8,8 +8,9 @@
 )
 
 type repo struct {
-	peers []discovery.Peer
-	seeds []discovery.Seed
+	ownedPeer       discovery.Peer
+	discoveredPeers []discovery.Peer
+	seedPeers       []discovery.Seed
 }
 
 //NewRepository implements the repository in memory
@@ -17,79 +18,67 @@
 	return &repo{}
 }
 
-func (r *repo) CountKnownPeers() (int, error) {
-	return len(r.peers), nil
+func (r *repo) CountDiscoveredPeers() (int, error) {
+	return len(r.discoveredPeers), nil
 }
 
 //GetOwnedPeer return the local peer
-func (r *repo) GetOwnedPeer() (p discovery.Peer, err error) {
-	for _, p := range r.peers {
-		if p.Owned() {
-			return p, nil
-		}
-	}
-	return
+func (r *repo) GetOwnedPeer() (discovery.Peer, error) {
+	return r.ownedPeer, nil
 }
 
 //ListSeedPeers return all the seed on the repository
 func (r *repo) ListSeedPeers() ([]discovery.Seed, error) {
-	return r.seeds, nil
+	return r.seedPeers, nil
 }
 
-//ListKnownPeers returns all the peers on the repository
-func (r *repo) ListKnownPeers() ([]discovery.Peer, error) {
-	return r.peers, nil
+//ListDiscoveredPeers returns all the discoveredPeers on the repository
+func (r *repo) ListDiscoveredPeers() ([]discovery.Peer, error) {
+	return r.discoveredPeers, nil
 }
 
 func (r *repo) SetPeer(peer discovery.Peer) error {
+	if peer.Owned() {
+		r.ownedPeer = peer
+		return nil
+	}
 	if r.containsPeer(peer) {
-		for _, p := range r.peers {
-			if string(p.PublicKey()) == string(peer.PublicKey()) {
+		for _, p := range r.discoveredPeers {
+			if p.Identity().PublicKey().Equals(peer.Identity().PublicKey()) {
 				p = peer
 				break
 			}
 		}
 	} else {
-		r.peers = append(r.peers, peer)
+		r.discoveredPeers = append(r.discoveredPeers, peer)
 	}
 	return nil
 }
 
 func (r *repo) SetSeed(s discovery.Seed) error {
-	r.seeds = append(r.seeds, s)
+	r.seedPeers = append(r.seedPeers, s)
 	return nil
 }
 
-<<<<<<< HEAD
-=======
-//UpdatePeer update an existing peer on the repository
-func (r *repo) UpdatePeer(peer discovery.Peer) error {
-	for _, p := range r.peers {
-		if p.Identity().PublicKey().Equals(peer.Identity().PublicKey()) {
-			p = peer
-			break
-		}
-	}
-	return nil
-}
-
->>>>>>> 9be10fed
 //GetPeerByIP get a peer from the repository using its ip
 func (r *repo) GetPeerByIP(ip net.IP) (p discovery.Peer, err error) {
-	for i := 0; i < len(r.peers); i++ {
-		if r.peers[i].Identity().IP().Equal(ip) {
-			return r.peers[i], nil
+	if r.ownedPeer.Identity().IP().Equal(ip) {
+		return r.ownedPeer, nil
+	}
+	for i := 0; i < len(r.discoveredPeers); i++ {
+		if r.discoveredPeers[i].Identity().IP().Equal(ip) {
+			return r.discoveredPeers[i], nil
 		}
 	}
 	return
 }
 
 func (r *repo) containsPeer(p discovery.Peer) bool {
-	mPeers := make(map[string]discovery.Peer, 0)
-	for _, p := range r.peers {
-		mPeers[hex.EncodeToString(p.Identity().PublicKey())] = p
+	mdiscoveredPeers := make(map[string]discovery.Peer, 0)
+	for _, p := range r.discoveredPeers {
+		mdiscoveredPeers[hex.EncodeToString(p.Identity().PublicKey())] = p
 	}
 
-	_, exist := mPeers[hex.EncodeToString(p.Identity().PublicKey())]
+	_, exist := mdiscoveredPeers[hex.EncodeToString(p.Identity().PublicKey())]
 	return exist
 }