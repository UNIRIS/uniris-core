--- conflicted
+++ resolved
@@ -20,17 +20,8 @@
 }
 
 type handler struct {
-<<<<<<< HEAD
-	repo         discovery.Repository
-	domainFormat PeerDomainFormater
-	apiFormat    PeerAPIFormater
-	gos          gossip.Service
-	mon          monitoring.Service
-	notif        gossip.Notifier
-=======
 	repo  discovery.Repository
 	notif gossip.Notifier
->>>>>>> 9be10fed
 }
 
 //Synchronize implements the protobuf Synchronize request handler
@@ -46,22 +37,7 @@
 		reqP = append(reqP, builder.FromPeerDigest(p))
 	}
 
-<<<<<<< HEAD
-	p, err := h.repo.GetOwnedPeer()
-	if err != nil {
-		return nil, err
-	}
-
-	//Update metrics of own peer before to communicate known peers
-	if err := h.mon.RefreshPeer(p); err != nil {
-		return nil, err
-	}
-
-	//Get the diff between known peers and the received peers
-	diff, err := h.gos.ComparePeers(receivedPeers)
-=======
-	kp, err := h.repo.ListKnownPeers()
->>>>>>> 9be10fed
+	kp, err := h.repo.ListDiscoveredPeers()
 	if err != nil {
 		return nil, err
 	}
@@ -78,17 +54,10 @@
 	}
 
 	return &api.SynAck{
-<<<<<<< HEAD
 		Initiator:    req.Target,
 		Target:       req.Initiator,
-		NewPeers:     h.apiFormat.BuildPeerDetailedCollection(diff.UnknownRemotly),
-		UnknownPeers: h.apiFormat.BuildPeerDigestCollection(diff.UnknownLocally),
-=======
-		Initiator:    req.Receiver,
-		Receiver:     req.Initiator,
 		NewPeers:     newPeers,
 		UnknownPeers: unknownPeers,
->>>>>>> 9be10fed
 	}, nil
 }
 
@@ -98,13 +67,9 @@
 	// init := h.domainFormat.BuildPeerDigest(req.Initiator)
 	// log.Printf("Ack request received from %s", init.GetEndpoint())
 
-<<<<<<< HEAD
-	//Store the peers requested and notifies them
-=======
 	builder := PeerBuilder{}
 
 	//Store the peers requested
->>>>>>> 9be10fed
 	for _, rp := range req.RequestedPeers {
 		p := builder.FromPeerDiscovered(rp)
 		h.notif.Notify(p)
@@ -117,16 +82,7 @@
 //NewHandler create a new GRPC handler
 func NewHandler(repo discovery.Repository, gos gossip.Service, mon monitoring.Service, notif gossip.Notifier) Handler {
 	return handler{
-<<<<<<< HEAD
-		repo:         repo,
-		domainFormat: PeerDomainFormater{},
-		apiFormat:    PeerAPIFormater{},
-		gos:          gos,
-		mon:          mon,
-		notif:        notif,
-=======
 		repo:  repo,
 		notif: notif,
->>>>>>> 9be10fed
 	}
 }