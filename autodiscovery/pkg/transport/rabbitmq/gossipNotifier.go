package rabbitmq

import (
	"log"

	discovery "github.com/uniris/uniris-core/autodiscovery/pkg"
	"github.com/uniris/uniris-core/autodiscovery/pkg/gossip"
)

type notifier struct{}

//DisptachNewPeer notifies a new peers has been discovered
func (n notifier) Notify(p discovery.Peer) {
<<<<<<< HEAD
	log.Printf("New peer discovered %s", p.Endpoint())
=======
	log.Printf("Peer discovered, %s - beats: %d", p.Endpoint(), p.HeartbeatState().ElapsedHeartbeats())
>>>>>>> 9be10fed

	//TODO connect with rabbitmq
}

//NewNotifier creates an rabbitmq implementation of the gossip Notifier interface
func NewNotifier() gossip.Notifier {
	return notifier{}
}<|MERGE_RESOLUTION|>--- conflicted
+++ resolved
@@ -11,11 +11,7 @@
 
 //DisptachNewPeer notifies a new peers has been discovered
 func (n notifier) Notify(p discovery.Peer) {
-<<<<<<< HEAD
-	log.Printf("New peer discovered %s", p.Endpoint())
-=======
 	log.Printf("Peer discovered, %s - beats: %d", p.Endpoint(), p.HeartbeatState().ElapsedHeartbeats())
->>>>>>> 9be10fed
 
 	//TODO connect with rabbitmq
 }
