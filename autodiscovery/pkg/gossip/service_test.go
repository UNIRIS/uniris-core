--- conflicted
+++ resolved
@@ -12,30 +12,6 @@
 )
 
 /*
-<<<<<<< HEAD
-=======
-Scenario: Converts a list of peer into a map of peers
-	Given a list of peers
-	When we want to create a map of it
-	Then we get a map of peer identified by their public key
-*/
-func TestMapPeers(t *testing.T) {
-	p1 := discovery.NewStartupPeer([]byte("key"), net.ParseIP("127.0.0.1"), 3000, "1.0", discovery.PeerPosition{})
-	p2 := discovery.NewPeerDigest([]byte("key2"), net.ParseIP("10.0.0.1"), 3000)
-
-	g := service{}
-	mPeers := g.mapPeers([]discovery.Peer{p1, p2})
-	assert.NotNil(t, mPeers)
-	assert.NotEmpty(t, mPeers)
-	assert.Equal(t, 2, len(mPeers))
-
-	assert.NotNil(t, mPeers[hex.EncodeToString([]byte("key"))])
-	assert.NotNil(t, mPeers[hex.EncodeToString([]byte("key2"))])
-	assert.Equal(t, "127.0.0.1", mPeers[hex.EncodeToString([]byte("key"))].IP().String())
-}
-
-/*
->>>>>>> 4cf5f1a0
 Scenario: Run cycle
 	Given a initiator peer, a receiver peer and list of known peers
 	When we start a gossip round, we run a gossip cycle to spread
@@ -102,136 +78,15 @@
 	assert.Equal(t, 1, len(notif.NotifiedPeers()))
 }
 
-<<<<<<< HEAD
-=======
-/*
-Scenario: Gets diff between our known peers and a list of peers with peers unknown from the both sides
-	Given a unknown list of peers and a list known peers unknown from the sender
-	When we want get to the diff between
-	Then we retrieve a list of peers not include inside the list, and a peer unknows from us
-*/
-func TestDiffPeersWithDifferentPeers(t *testing.T) {
-	repo := new(mockPeerRepository)
-
-	kp := discovery.NewStartupPeer([]byte("key"), net.ParseIP("127.0.0.1"), 3000, "1.0", discovery.PeerPosition{})
-	kp2 := discovery.NewStartupPeer([]byte("key2"), net.ParseIP("80.200.100.2"), 3000, "1.0", discovery.PeerPosition{})
-
-	repo.AddPeer(kp)
-	repo.AddPeer(kp2)
-
-	srv := NewService(repo, new(mockMessenger), new(mockNotifier), new(mockMonitor))
-
-	np1 := discovery.NewPeerDigest([]byte("key3"), net.ParseIP("10.0.0.1"), 3000)
-	np2 := discovery.NewPeerDigest([]byte("key4"), net.ParseIP("50.0.0.1"), 3000)
-
-	diff, err := srv.DiffPeers([]discovery.Peer{np1, np2})
-	assert.Nil(t, err)
-	assert.NotEmpty(t, diff.UnknownLocally)
-	assert.Equal(t, 2, len(diff.UnknownLocally))
-	assert.Equal(t, "key3", string(diff.UnknownLocally[0].PublicKey()))
-	assert.Equal(t, "key4", string(diff.UnknownLocally[1].PublicKey()))
-
-	assert.NotEmpty(t, diff.UnknownRemotly)
-	assert.Equal(t, 2, len(diff.UnknownRemotly))
-	assert.Equal(t, "key", string(diff.UnknownRemotly[0].PublicKey()))
-	assert.Equal(t, "key2", string(diff.UnknownRemotly[1].PublicKey()))
-}
-
-/*
-Scenario: Gets diff between our known peers and a list of peers which include one of our peer
-	Given a list of peers including one of our peer and a list of known peer
-	When we want to get the diff
-	Then we get the only the peer that the list don't know and we don' know
-*/
-func TestDiffPeerWithSomeKnownPeers(t *testing.T) {
-	repo := new(mockPeerRepository)
-
-	kp := discovery.NewStartupPeer([]byte("key"), net.ParseIP("127.0.0.1"), 3000, "1.0", discovery.PeerPosition{})
-	kp2 := discovery.NewStartupPeer([]byte("key2"), net.ParseIP("80.200.100.2"), 3000, "1.0", discovery.PeerPosition{})
-
-	repo.AddPeer(kp)
-	repo.AddPeer(kp2)
-
-	srv := NewService(repo, new(mockMessenger), new(mockNotifier), new(mockMonitor))
-
-	np1 := discovery.NewPeerDigest([]byte("key"), net.ParseIP("127.0.0.1"), 3000)
-	np2 := discovery.NewPeerDigest([]byte("key4"), net.ParseIP("50.0.0.1"), 3000)
-
-	diff, err := srv.DiffPeers([]discovery.Peer{np1, np2})
-	assert.Nil(t, err)
-	assert.NotEmpty(t, diff.UnknownLocally)
-	assert.Equal(t, 1, len(diff.UnknownLocally))
-	assert.Equal(t, "key4", string(diff.UnknownLocally[0].PublicKey()))
-	assert.NotEmpty(t, diff.UnknownRemotly)
-	assert.Equal(t, 1, len(diff.UnknownRemotly))
-	assert.Equal(t, "key2", string(diff.UnknownRemotly[0].PublicKey()))
-}
-
-/*
-Scenario: Gets diff between an empty list of peers and known peers
-	Given a empty list of peers and a known list of peers
-	When we want to get the diff
-	Then we provide only our known peers
-*/
-func TestDiffWithEmptyPeers(t *testing.T) {
-	repo := new(mockPeerRepository)
-
-	kp := discovery.NewStartupPeer([]byte("key"), net.ParseIP("127.0.0.1"), 3000, "1.0", discovery.PeerPosition{})
-	kp2 := discovery.NewPeerDigest([]byte("key2"), net.ParseIP("80.200.100.2"), 3000)
-
-	repo.AddPeer(kp)
-	repo.AddPeer(kp2)
-
-	srv := NewService(repo, new(mockMessenger), new(mockNotifier), new(mockMonitor))
-
-	diff, err := srv.DiffPeers([]discovery.Peer{})
-	assert.Nil(t, err)
-	assert.Empty(t, diff.UnknownLocally)
-	assert.NotEmpty(t, diff.UnknownRemotly)
-	assert.Equal(t, 2, len(diff.UnknownRemotly))
-	assert.Equal(t, "key", string(diff.UnknownRemotly[0].PublicKey()))
-	assert.Equal(t, "key2", string(diff.UnknownRemotly[1].PublicKey()))
-}
-
-/*
-Scenario: Gets diff between identically list of peers
-	Given a list of peers identical to our known list of peers
-	When we want to get the diff
-	Then we provide empty lists
-*/
-func TestDiffPeerWithSamePeers(t *testing.T) {
-	repo := new(mockPeerRepository)
-
-	kp := discovery.NewStartupPeer([]byte("key"), net.ParseIP("127.0.0.1"), 3000, "1.0", discovery.PeerPosition{})
-	kp2 := discovery.NewStartupPeer([]byte("key2"), net.ParseIP("80.200.100.2"), 3000, "1.0", discovery.PeerPosition{})
-
-	repo.AddPeer(kp)
-	repo.AddPeer(kp2)
-
-	srv := NewService(repo, new(mockMessenger), new(mockNotifier), new(mockMonitor))
-
-	np1 := discovery.NewPeerDetailed([]byte("key"), net.ParseIP("127.0.0.1"), 3000, time.Now(), nil)
-	np2 := discovery.NewPeerDetailed([]byte("key2"), net.ParseIP("80.200.100.2"), 3000, time.Now(), nil)
-
-	diff, err := srv.DiffPeers([]discovery.Peer{np1, np2})
-	assert.Nil(t, err)
-	assert.Empty(t, diff.UnknownLocally)
-	assert.Empty(t, diff.UnknownRemotly)
-}
-
->>>>>>> 4cf5f1a0
 type mockMessenger struct {
 }
 
 func (m mockMessenger) SendSyn(req SynRequest) (*SynAck, error) {
 	init := discovery.NewStartupPeer([]byte("key"), net.ParseIP("127.0.0.1"), 3000, "1.0", discovery.PeerPosition{})
 	rec := discovery.NewStartupPeer([]byte("uKey1"), net.ParseIP("200.18.186.39"), 3000, "1.1", discovery.PeerPosition{})
-<<<<<<< HEAD
 
 	hb := discovery.NewPeerHeartbeatState(time.Now(), 0)
 	as := discovery.NewPeerAppState("1.0", discovery.OkStatus, discovery.PeerPosition{}, "", 0, 1)
-=======
->>>>>>> 4cf5f1a0
 
 	np1 := discovery.NewDiscoveredPeer(
 		discovery.NewPeerIdentity(net.ParseIP("35.200.100.2"), 3000, []byte("dKey1")),
