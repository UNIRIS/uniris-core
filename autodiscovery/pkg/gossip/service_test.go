package gossip

import (
	"net"
	"testing"
	"time"

	"github.com/stretchr/testify/assert"

	discovery "github.com/uniris/uniris-core/autodiscovery/pkg"
<<<<<<< HEAD
	"github.com/uniris/uniris-core/autodiscovery/pkg/monitoring"
)

/*
Scenario: Run a gossip cycle
	Given a initator peer, a list of seeds and a list known peer
	When we gossip
	Then we get new peers are stored and notified
*/
func TestRunGossip(t *testing.T) {
	repo := new(mockPeerRepository)

	repo.SetSeed(discovery.Seed{IP: net.ParseIP("20.0.0.1"), Port: 3000})

=======
	"github.com/uniris/uniris-core/autodiscovery/pkg/mock"
)

/*
Scenario: Run cycle
	Given a initiator peer, a receiver peer and list of known peers
	When we start a gossip round, we run a gossip cycle to spread
	Then we get the new peers discovered
*/
func TestRunCycle(t *testing.T) {
	initP := discovery.NewStartupPeer([]byte("key"), net.ParseIP("127.0.0.1"), 3000, "1.0", discovery.PeerPosition{})

	repo := new(mock.Repository)
	repo.AddPeer(initP)

	id1 := discovery.NewPeerIdentity(net.ParseIP("20.100.4.120"), 3000, []byte("key2"))
	hb := discovery.NewPeerHeartbeatState(time.Now(), 0)
	as := discovery.NewPeerAppState("1.0", discovery.OkStatus, discovery.PeerPosition{}, "", 0, 1, 0)
	recP := discovery.NewDiscoveredPeer(id1, hb, as)

	p1 := discovery.NewDiscoveredPeer(
		discovery.NewPeerIdentity(net.ParseIP("50.20.100.2"), 3000, []byte("key3")),
		hb, as,
	)

	p2 := discovery.NewDiscoveredPeer(
		discovery.NewPeerIdentity(net.ParseIP("50.10.30.2"), 3000, []byte("uKey1")),
		hb, as,
	)

	g := NewService(repo, mockMessenger{}, new(mock.Notifier), mockMonitor{})

	newPeers, err := g.RunCycle(initP, recP, []discovery.Peer{p1, p2})
	assert.Nil(t, err)
	assert.NotEmpty(t, newPeers)

	assert.Equal(t, 1, len(newPeers))
	assert.Equal(t, "dKey1", newPeers[0].Identity().PublicKey().String())
}

/*
Scenario: Gossip across a selection of peers
	Given a initiator peer, seeds and known peers stored locally
	When we gossip
	Then the new peers are stored and notified
*/
func TestGossip(t *testing.T) {
>>>>>>> 9be10fed
	init := discovery.NewStartupPeer([]byte("key"), net.ParseIP("127.0.0.1"), 3000, "1.0", discovery.PeerPosition{})
	repo.SetPeer(init)

<<<<<<< HEAD
	kp := discovery.NewPeerDigest([]byte("key2"), net.ParseIP("10.0.0.2"), 3000)
	kp2 := discovery.NewPeerDigest([]byte("key3"), net.ParseIP("80.200.100.2"), 3000)
	repo.SetPeer(kp)
	repo.SetPeer(kp2)
=======
	repo := new(mock.Repository)
	notif := new(mock.Notifier)
>>>>>>> 9be10fed

	notif := new(mockNotifier)
	spr := new(mockSpreader)

	monSrv := monitoring.NewService(repo, new(mockMonitor), new(mockPeerNetworker), new(mockRobotWatcher))

	s := service{
		repo:  repo,
		mon:   monSrv,
		notif: notif,
		spr:   spr,
	}
	err := s.runGossip(init, []discovery.Seed{discovery.Seed{IP: net.ParseIP("30.0.0.1"), Port: 3000}})
	assert.Nil(t, err)

<<<<<<< HEAD
	pp, _ := repo.ListKnownPeers()
	assert.Equal(t, 4, len(pp))
	assert.Equal(t, "dKey1", string(pp[3].PublicKey()))
=======
	peers, _ := repo.ListKnownPeers()
	assert.Equal(t, 2, len(peers))
	assert.Equal(t, "key", string(peers[0].Identity().PublicKey()))
	assert.Equal(t, "dKey1", string(peers[1].Identity().PublicKey()))
>>>>>>> 9be10fed

	npp := notif.NotifiedPeers()
	assert.NotEmpty(t, npp)
	assert.Equal(t, "dKey1", string(npp[0].PublicKey()))
}

<<<<<<< HEAD
/*
Scenario: Gets diff between our known peers and a list of peers with peers unknown from the both sides
	Given a unknown list of peers and a list known peers unknown from the sender
	When we want get to the diff between
	Then we retrieve a list of peers not include inside the list, and a peer unknows from us
*/
func TestDiffPeersWithDifferentPeers(t *testing.T) {
	repo := new(mockPeerRepository)

	kp := discovery.NewStartupPeer([]byte("key"), net.ParseIP("127.0.0.1"), 3000, "1.0", discovery.PeerPosition{})
	kp2 := discovery.NewStartupPeer([]byte("key2"), net.ParseIP("80.200.100.2"), 3000, "1.0", discovery.PeerPosition{})

	repo.SetPeer(kp)
	repo.SetPeer(kp2)

	srv := service{repo: repo}

	np1 := discovery.NewPeerDigest([]byte("key3"), net.ParseIP("10.0.0.1"), 3000)
	np2 := discovery.NewPeerDigest([]byte("key4"), net.ParseIP("50.0.0.1"), 3000)

	diff, err := srv.ComparePeers([]discovery.Peer{np1, np2})
	assert.Nil(t, err)
	assert.NotEmpty(t, diff.UnknownLocally)
	assert.Equal(t, 2, len(diff.UnknownLocally))
	assert.Equal(t, "key3", string(diff.UnknownLocally[0].PublicKey()))
	assert.Equal(t, "key4", string(diff.UnknownLocally[1].PublicKey()))

	assert.NotEmpty(t, diff.UnknownRemotly)
	assert.Equal(t, 2, len(diff.UnknownRemotly))
	assert.Equal(t, "key", string(diff.UnknownRemotly[0].PublicKey()))
	assert.Equal(t, "key2", string(diff.UnknownRemotly[1].PublicKey()))
}

/*
Scenario: Gets diff between our known peers and a list of peers which include one of our peer
	Given a list of peers including one of our peer and a list of known peer
	When we want to get the diff
	Then we get the only the peer that the list don't know and we don' know
*/
func TestDiffPeerWithSomeKnownPeers(t *testing.T) {
	repo := new(mockPeerRepository)

	kp := discovery.NewStartupPeer([]byte("key"), net.ParseIP("127.0.0.1"), 3000, "1.0", discovery.PeerPosition{})
	kp2 := discovery.NewStartupPeer([]byte("key2"), net.ParseIP("80.200.100.2"), 3000, "1.0", discovery.PeerPosition{})

	repo.SetPeer(kp)
	repo.SetPeer(kp2)

	srv := service{repo: repo}
	np1 := discovery.NewPeerDigest([]byte("key"), net.ParseIP("127.0.0.1"), 3000)
	np2 := discovery.NewPeerDigest([]byte("key4"), net.ParseIP("50.0.0.1"), 3000)

	diff, err := srv.ComparePeers([]discovery.Peer{np1, np2})
	assert.Nil(t, err)
	assert.NotEmpty(t, diff.UnknownLocally)
	assert.Equal(t, 1, len(diff.UnknownLocally))
	assert.Equal(t, "key4", string(diff.UnknownLocally[0].PublicKey()))
	assert.NotEmpty(t, diff.UnknownRemotly)
	assert.Equal(t, 1, len(diff.UnknownRemotly))
	assert.Equal(t, "key2", string(diff.UnknownRemotly[0].PublicKey()))
}

/*
Scenario: Gets diff between an empty list of peers and known peers
	Given a empty list of peers and a known list of peers
	When we want to get the diff
	Then we provide only our known peers
*/
func TestDiffWithEmptyPeers(t *testing.T) {
	repo := new(mockPeerRepository)

	kp := discovery.NewStartupPeer([]byte("key"), net.ParseIP("127.0.0.1"), 3000, "1.0", discovery.PeerPosition{})
	kp2 := discovery.NewPeerDigest([]byte("key2"), net.ParseIP("80.200.100.2"), 3000)

	repo.SetPeer(kp)
	repo.SetPeer(kp2)

	srv := service{repo: repo}
	diff, err := srv.ComparePeers([]discovery.Peer{})
	assert.Nil(t, err)
	assert.Empty(t, diff.UnknownLocally)
	assert.NotEmpty(t, diff.UnknownRemotly)
	assert.Equal(t, 2, len(diff.UnknownRemotly))
	assert.Equal(t, "key", string(diff.UnknownRemotly[0].PublicKey()))
	assert.Equal(t, "key2", string(diff.UnknownRemotly[1].PublicKey()))
}

/*
Scenario: Gets diff between identically list of peers
	Given a list of peers identical to our known list of peers
	When we want to get the diff
	Then we provide empty lists
*/
func TestDiffPeerWithSamePeers(t *testing.T) {
	repo := new(mockPeerRepository)

	kp := discovery.NewStartupPeer([]byte("key"), net.ParseIP("127.0.0.1"), 3000, "1.0", discovery.PeerPosition{})
	kp2 := discovery.NewStartupPeer([]byte("key2"), net.ParseIP("80.200.100.2"), 3000, "1.0", discovery.PeerPosition{})

	repo.SetPeer(kp)
	repo.SetPeer(kp2)

	srv := service{repo: repo}
	np1 := discovery.NewPeerDetailed([]byte("key"), net.ParseIP("127.0.0.1"), 3000, time.Now(), nil)
	np2 := discovery.NewPeerDetailed([]byte("key2"), net.ParseIP("80.200.100.2"), 3000, time.Now(), nil)

	diff, err := srv.ComparePeers([]discovery.Peer{np1, np2})
	assert.Nil(t, err)
	assert.Empty(t, diff.UnknownLocally)
	assert.Empty(t, diff.UnknownRemotly)
}

type mockPeerRepository struct {
	peers []discovery.Peer
	seeds []discovery.Seed
}

func (r *mockPeerRepository) GetOwnedPeer() (p discovery.Peer, err error) {
	for _, p := range r.peers {
		if p.IsOwned() {
			return p, nil
		}
	}
	return
}

func (r *mockPeerRepository) CountKnownPeers() (int, error) {
	return len(r.peers), nil
=======
type mockMessenger struct {
>>>>>>> 9be10fed
}

func (r *mockPeerRepository) ListSeedPeers() ([]discovery.Seed, error) {
	return r.seeds, nil
}

func (r *mockPeerRepository) ListKnownPeers() ([]discovery.Peer, error) {
	return r.peers, nil
}

func (r *mockPeerRepository) SetPeer(peer discovery.Peer) error {
	if r.containsPeer(peer) {
		for _, p := range r.peers {
			if string(p.PublicKey()) == string(peer.PublicKey()) {
				p = peer
				break
			}
		}
	} else {
		r.peers = append(r.peers, peer)
	}
	return nil
}

func (r *mockPeerRepository) SetSeed(s discovery.Seed) error {
	r.seeds = append(r.seeds, s)
	return nil
}

func (r *mockPeerRepository) containsPeer(p discovery.Peer) bool {
	mPeers := make(map[string]discovery.Peer, 0)
	for _, p := range r.peers {
		mPeers[hex.EncodeToString(p.PublicKey())] = p
	}

	_, exist := mPeers[hex.EncodeToString(p.PublicKey())]
	return exist
}

func (r *mockPeerRepository) GetPeerByIP(ip net.IP) (p discovery.Peer, err error) {
	for i := 0; i < len(r.peers); i++ {
		if string(ip) == string(r.peers[i].IP()) {
			return r.peers[i], nil
		}
	}
	return
}

type mockSpreader struct {
}

func (m mockSpreader) SendSyn(req discovery.SynRequest) (*discovery.SynAck, error) {
	init := discovery.NewStartupPeer([]byte("key"), net.ParseIP("127.0.0.1"), 3000, "1.0", discovery.PeerPosition{})
	tar := discovery.NewStartupPeer([]byte("uKey1"), net.ParseIP("200.18.186.39"), 3000, "1.1", discovery.PeerPosition{})

	hb := discovery.NewPeerHeartbeatState(time.Now(), 0)
	as := discovery.NewPeerAppState("1.0", discovery.OkStatus, discovery.PeerPosition{}, "", 0, 1, 0)

	np1 := discovery.NewDiscoveredPeer(
		discovery.NewPeerIdentity(net.ParseIP("35.200.100.2"), 3000, []byte("dKey1")),
		hb, as,
	)

	newPeers := []discovery.Peer{np1}

	unknownPeers := []discovery.Peer{tar}

	return &discovery.SynAck{
		Initiator:    init,
		Target:       tar,
		NewPeers:     newPeers,
		UnknownPeers: unknownPeers,
	}, nil
}

func (m mockSpreader) SendAck(req discovery.AckRequest) error {
	return nil
}

<<<<<<< HEAD
type mockNotifier struct {
	notifiedPeers []discovery.Peer
}

func (n mockNotifier) NotifiedPeers() []discovery.Peer {
	return n.notifiedPeers
}

func (n *mockNotifier) Notify(p discovery.Peer) {
	n.notifiedPeers = append(n.notifiedPeers, p)
}

type mockMonitor struct{}

func (m mockMonitor) Status() (discovery.PeerStatus, error) {
	return discovery.OkStatus, nil
}

func (m mockMonitor) CPULoad() (string, error) {
	return "100.0.0", nil
}

func (m mockMonitor) FreeDiskSpace() (float64, error) {
	return 500, nil
}

func (m mockMonitor) P2PFactor() (int, error) {
	return 1, nil
}

type mockPeerNetworker struct{}

func (n mockPeerNetworker) IP() (net.IP, error) {
	return net.ParseIP("127.0.0.1"), nil
}

func (n mockPeerNetworker) CheckInternetState() error {
	return nil
}

func (n mockPeerNetworker) CheckNtpState() error {
	return nil
}

type mockRobotWatcher struct{}

func (r mockRobotWatcher) CheckAutodiscoveryProcess(port int) error {
	return nil
}

func (r mockRobotWatcher) CheckDataProcess() error {
	return nil
}

func (r mockRobotWatcher) CheckMiningProcess() error {
	return nil
}

func (r mockRobotWatcher) CheckAIProcess() error {
	return nil
}

func (r mockRobotWatcher) CheckScyllaDbProcess() error {
	return nil
}
=======
type mockMonitor struct{}
>>>>>>> 9be10fed

func (r mockRobotWatcher) CheckRedisProcess() error {
	return nil
}

func (r mockRobotWatcher) CheckRabbitmqProcess() error {
	return nil
}<|MERGE_RESOLUTION|>--- conflicted
+++ resolved
@@ -1,68 +1,18 @@
 package gossip
 
 import (
+	"encoding/hex"
+	"errors"
 	"net"
+	"sync"
 	"testing"
 	"time"
 
 	"github.com/stretchr/testify/assert"
 
 	discovery "github.com/uniris/uniris-core/autodiscovery/pkg"
-<<<<<<< HEAD
 	"github.com/uniris/uniris-core/autodiscovery/pkg/monitoring"
 )
-
-/*
-Scenario: Run a gossip cycle
-	Given a initator peer, a list of seeds and a list known peer
-	When we gossip
-	Then we get new peers are stored and notified
-*/
-func TestRunGossip(t *testing.T) {
-	repo := new(mockPeerRepository)
-
-	repo.SetSeed(discovery.Seed{IP: net.ParseIP("20.0.0.1"), Port: 3000})
-
-=======
-	"github.com/uniris/uniris-core/autodiscovery/pkg/mock"
-)
-
-/*
-Scenario: Run cycle
-	Given a initiator peer, a receiver peer and list of known peers
-	When we start a gossip round, we run a gossip cycle to spread
-	Then we get the new peers discovered
-*/
-func TestRunCycle(t *testing.T) {
-	initP := discovery.NewStartupPeer([]byte("key"), net.ParseIP("127.0.0.1"), 3000, "1.0", discovery.PeerPosition{})
-
-	repo := new(mock.Repository)
-	repo.AddPeer(initP)
-
-	id1 := discovery.NewPeerIdentity(net.ParseIP("20.100.4.120"), 3000, []byte("key2"))
-	hb := discovery.NewPeerHeartbeatState(time.Now(), 0)
-	as := discovery.NewPeerAppState("1.0", discovery.OkStatus, discovery.PeerPosition{}, "", 0, 1, 0)
-	recP := discovery.NewDiscoveredPeer(id1, hb, as)
-
-	p1 := discovery.NewDiscoveredPeer(
-		discovery.NewPeerIdentity(net.ParseIP("50.20.100.2"), 3000, []byte("key3")),
-		hb, as,
-	)
-
-	p2 := discovery.NewDiscoveredPeer(
-		discovery.NewPeerIdentity(net.ParseIP("50.10.30.2"), 3000, []byte("uKey1")),
-		hb, as,
-	)
-
-	g := NewService(repo, mockMessenger{}, new(mock.Notifier), mockMonitor{})
-
-	newPeers, err := g.RunCycle(initP, recP, []discovery.Peer{p1, p2})
-	assert.Nil(t, err)
-	assert.NotEmpty(t, newPeers)
-
-	assert.Equal(t, 1, len(newPeers))
-	assert.Equal(t, "dKey1", newPeers[0].Identity().PublicKey().String())
-}
 
 /*
 Scenario: Gossip across a selection of peers
@@ -71,335 +21,292 @@
 	Then the new peers are stored and notified
 */
 func TestGossip(t *testing.T) {
->>>>>>> 9be10fed
+
+	repo := new(mockRepository)
+	notif := new(notifier)
+	msg := new(mockMessenger)
+	mon := monitoring.NewService(repo, new(monitor), new(networker), new(robotWatcher))
+
+	repo.SetSeed(discovery.Seed{IP: net.ParseIP("30.0.0.1"), Port: 3000})
+
 	init := discovery.NewStartupPeer([]byte("key"), net.ParseIP("127.0.0.1"), 3000, "1.0", discovery.PeerPosition{})
 	repo.SetPeer(init)
 
-<<<<<<< HEAD
-	kp := discovery.NewPeerDigest([]byte("key2"), net.ParseIP("10.0.0.2"), 3000)
-	kp2 := discovery.NewPeerDigest([]byte("key3"), net.ParseIP("80.200.100.2"), 3000)
-	repo.SetPeer(kp)
-	repo.SetPeer(kp2)
-=======
-	repo := new(mock.Repository)
-	notif := new(mock.Notifier)
->>>>>>> 9be10fed
-
-	notif := new(mockNotifier)
-	spr := new(mockSpreader)
-
-	monSrv := monitoring.NewService(repo, new(mockMonitor), new(mockPeerNetworker), new(mockRobotWatcher))
-
 	s := service{
+		msg:   msg,
 		repo:  repo,
-		mon:   monSrv,
 		notif: notif,
-		spr:   spr,
-	}
-	err := s.runGossip(init, []discovery.Seed{discovery.Seed{IP: net.ParseIP("30.0.0.1"), Port: 3000}})
-	assert.Nil(t, err)
-
-<<<<<<< HEAD
-	pp, _ := repo.ListKnownPeers()
-	assert.Equal(t, 4, len(pp))
-	assert.Equal(t, "dKey1", string(pp[3].PublicKey()))
-=======
-	peers, _ := repo.ListKnownPeers()
-	assert.Equal(t, 2, len(peers))
-	assert.Equal(t, "key", string(peers[0].Identity().PublicKey()))
-	assert.Equal(t, "dKey1", string(peers[1].Identity().PublicKey()))
->>>>>>> 9be10fed
-
-	npp := notif.NotifiedPeers()
-	assert.NotEmpty(t, npp)
-	assert.Equal(t, "dKey1", string(npp[0].PublicKey()))
-}
-
-<<<<<<< HEAD
+		mon:   mon,
+	}
+
+	seeds, _ := repo.ListSeedPeers()
+
+	errs := make(chan error)
+	newP := make(chan discovery.Peer)
+
+	var wg sync.WaitGroup
+	wg.Add(1)
+
+	go func() {
+		s.spread(init, seeds, errs, newP)
+		for range newP {
+			wg.Done()
+		}
+	}()
+
+	wg.Wait()
+
+	assert.Empty(t, errs)
+
+	pp, _ := repo.ListDiscoveredPeers()
+	assert.NotEmpty(t, pp)
+	assert.Equal(t, "dKey1", pp[0].Identity().PublicKey().String())
+}
+
 /*
-Scenario: Gets diff between our known peers and a list of peers with peers unknown from the both sides
-	Given a unknown list of peers and a list known peers unknown from the sender
-	When we want get to the diff between
-	Then we retrieve a list of peers not include inside the list, and a peer unknows from us
+Scenario: Gossip with unexpected error
+	Given a gossip round spread fails
+	When the error is not about the target cannot be reach
+	Then the error is catched
 */
-func TestDiffPeersWithDifferentPeers(t *testing.T) {
-	repo := new(mockPeerRepository)
-
-	kp := discovery.NewStartupPeer([]byte("key"), net.ParseIP("127.0.0.1"), 3000, "1.0", discovery.PeerPosition{})
-	kp2 := discovery.NewStartupPeer([]byte("key2"), net.ParseIP("80.200.100.2"), 3000, "1.0", discovery.PeerPosition{})
-
-	repo.SetPeer(kp)
-	repo.SetPeer(kp2)
-
-	srv := service{repo: repo}
-
-	np1 := discovery.NewPeerDigest([]byte("key3"), net.ParseIP("10.0.0.1"), 3000)
-	np2 := discovery.NewPeerDigest([]byte("key4"), net.ParseIP("50.0.0.1"), 3000)
-
-	diff, err := srv.ComparePeers([]discovery.Peer{np1, np2})
-	assert.Nil(t, err)
-	assert.NotEmpty(t, diff.UnknownLocally)
-	assert.Equal(t, 2, len(diff.UnknownLocally))
-	assert.Equal(t, "key3", string(diff.UnknownLocally[0].PublicKey()))
-	assert.Equal(t, "key4", string(diff.UnknownLocally[1].PublicKey()))
-
-	assert.NotEmpty(t, diff.UnknownRemotly)
-	assert.Equal(t, 2, len(diff.UnknownRemotly))
-	assert.Equal(t, "key", string(diff.UnknownRemotly[0].PublicKey()))
-	assert.Equal(t, "key2", string(diff.UnknownRemotly[1].PublicKey()))
-}
-
-/*
-Scenario: Gets diff between our known peers and a list of peers which include one of our peer
-	Given a list of peers including one of our peer and a list of known peer
-	When we want to get the diff
-	Then we get the only the peer that the list don't know and we don' know
-*/
-func TestDiffPeerWithSomeKnownPeers(t *testing.T) {
-	repo := new(mockPeerRepository)
-
-	kp := discovery.NewStartupPeer([]byte("key"), net.ParseIP("127.0.0.1"), 3000, "1.0", discovery.PeerPosition{})
-	kp2 := discovery.NewStartupPeer([]byte("key2"), net.ParseIP("80.200.100.2"), 3000, "1.0", discovery.PeerPosition{})
-
-	repo.SetPeer(kp)
-	repo.SetPeer(kp2)
-
-	srv := service{repo: repo}
-	np1 := discovery.NewPeerDigest([]byte("key"), net.ParseIP("127.0.0.1"), 3000)
-	np2 := discovery.NewPeerDigest([]byte("key4"), net.ParseIP("50.0.0.1"), 3000)
-
-	diff, err := srv.ComparePeers([]discovery.Peer{np1, np2})
-	assert.Nil(t, err)
-	assert.NotEmpty(t, diff.UnknownLocally)
-	assert.Equal(t, 1, len(diff.UnknownLocally))
-	assert.Equal(t, "key4", string(diff.UnknownLocally[0].PublicKey()))
-	assert.NotEmpty(t, diff.UnknownRemotly)
-	assert.Equal(t, 1, len(diff.UnknownRemotly))
-	assert.Equal(t, "key2", string(diff.UnknownRemotly[0].PublicKey()))
-}
-
-/*
-Scenario: Gets diff between an empty list of peers and known peers
-	Given a empty list of peers and a known list of peers
-	When we want to get the diff
-	Then we provide only our known peers
-*/
-func TestDiffWithEmptyPeers(t *testing.T) {
-	repo := new(mockPeerRepository)
-
-	kp := discovery.NewStartupPeer([]byte("key"), net.ParseIP("127.0.0.1"), 3000, "1.0", discovery.PeerPosition{})
-	kp2 := discovery.NewPeerDigest([]byte("key2"), net.ParseIP("80.200.100.2"), 3000)
-
-	repo.SetPeer(kp)
-	repo.SetPeer(kp2)
-
-	srv := service{repo: repo}
-	diff, err := srv.ComparePeers([]discovery.Peer{})
-	assert.Nil(t, err)
-	assert.Empty(t, diff.UnknownLocally)
-	assert.NotEmpty(t, diff.UnknownRemotly)
-	assert.Equal(t, 2, len(diff.UnknownRemotly))
-	assert.Equal(t, "key", string(diff.UnknownRemotly[0].PublicKey()))
-	assert.Equal(t, "key2", string(diff.UnknownRemotly[1].PublicKey()))
-}
-
-/*
-Scenario: Gets diff between identically list of peers
-	Given a list of peers identical to our known list of peers
-	When we want to get the diff
-	Then we provide empty lists
-*/
-func TestDiffPeerWithSamePeers(t *testing.T) {
-	repo := new(mockPeerRepository)
-
-	kp := discovery.NewStartupPeer([]byte("key"), net.ParseIP("127.0.0.1"), 3000, "1.0", discovery.PeerPosition{})
-	kp2 := discovery.NewStartupPeer([]byte("key2"), net.ParseIP("80.200.100.2"), 3000, "1.0", discovery.PeerPosition{})
-
-	repo.SetPeer(kp)
-	repo.SetPeer(kp2)
-
-	srv := service{repo: repo}
-	np1 := discovery.NewPeerDetailed([]byte("key"), net.ParseIP("127.0.0.1"), 3000, time.Now(), nil)
-	np2 := discovery.NewPeerDetailed([]byte("key2"), net.ParseIP("80.200.100.2"), 3000, time.Now(), nil)
-
-	diff, err := srv.ComparePeers([]discovery.Peer{np1, np2})
-	assert.Nil(t, err)
-	assert.Empty(t, diff.UnknownLocally)
-	assert.Empty(t, diff.UnknownRemotly)
-}
-
-type mockPeerRepository struct {
-	peers []discovery.Peer
-	seeds []discovery.Seed
-}
-
-func (r *mockPeerRepository) GetOwnedPeer() (p discovery.Peer, err error) {
-	for _, p := range r.peers {
-		if p.IsOwned() {
-			return p, nil
+func TestGossipFailureCatched(t *testing.T) {
+
+	repo := new(mockRepository)
+	notif := new(notifier)
+	msg := new(mockMessengerUnexpectedFailure)
+	mon := monitoring.NewService(repo, new(monitor), new(networker), new(robotWatcher))
+
+	repo.SetSeed(discovery.Seed{IP: net.ParseIP("30.0.0.1"), Port: 3000})
+
+	init := discovery.NewStartupPeer([]byte("key"), net.ParseIP("127.0.0.1"), 3000, "1.0", discovery.PeerPosition{})
+	repo.SetPeer(init)
+
+	s := service{
+		msg:   msg,
+		repo:  repo,
+		notif: notif,
+		mon:   mon,
+	}
+
+	seeds, _ := repo.ListSeedPeers()
+
+	errs := make(chan error)
+
+	var wg sync.WaitGroup
+	wg.Add(1)
+
+	go func() {
+		s.spread(init, seeds, errs, nil)
+		for err := range errs {
+			assert.Error(t, err, "Unexpected failure")
+			wg.Done()
 		}
-	}
-	return
-}
-
-func (r *mockPeerRepository) CountKnownPeers() (int, error) {
-	return len(r.peers), nil
-=======
+	}()
+
+	wg.Wait()
+
+}
+
+//////////////////////////////////////////////////////////
+// 						MOCKS
+/////////////////////////////////////////////////////////
+
 type mockMessenger struct {
->>>>>>> 9be10fed
-}
-
-func (r *mockPeerRepository) ListSeedPeers() ([]discovery.Seed, error) {
-	return r.seeds, nil
-}
-
-func (r *mockPeerRepository) ListKnownPeers() ([]discovery.Peer, error) {
-	return r.peers, nil
-}
-
-func (r *mockPeerRepository) SetPeer(peer discovery.Peer) error {
+}
+
+func (m mockMessenger) SendSyn(req SynRequest) (*SynAck, error) {
+	init := discovery.NewStartupPeer([]byte("key"), net.ParseIP("127.0.0.1"), 3000, "1.0", discovery.PeerPosition{})
+	tar := discovery.NewStartupPeer([]byte("uKey1"), net.ParseIP("200.18.186.39"), 3000, "1.1", discovery.PeerPosition{})
+
+	hb := discovery.NewPeerHeartbeatState(time.Now(), 0)
+	as := discovery.NewPeerAppState("1.0", discovery.OkStatus, discovery.PeerPosition{}, "", 0, 1, 0)
+
+	np1 := discovery.NewDiscoveredPeer(
+		discovery.NewPeerIdentity(net.ParseIP("35.200.100.2"), 3000, []byte("dKey1")),
+		hb, as,
+	)
+
+	newPeers := []discovery.Peer{np1}
+
+	unknownPeers := []discovery.Peer{tar}
+
+	return &SynAck{
+		Initiator:    init,
+		Target:       tar,
+		NewPeers:     newPeers,
+		UnknownPeers: unknownPeers,
+	}, nil
+}
+
+func (m mockMessenger) SendAck(req AckRequest) error {
+	return nil
+}
+
+type mockRepository struct {
+	ownedPeer       discovery.Peer
+	discoveredPeers []discovery.Peer
+	seedPeers       []discovery.Seed
+}
+
+func (r *mockRepository) CountDiscoveredPeers() (int, error) {
+	return len(r.discoveredPeers), nil
+}
+
+//GetOwnedPeer return the local peer
+func (r *mockRepository) GetOwnedPeer() (discovery.Peer, error) {
+	return r.ownedPeer, nil
+}
+
+//ListSeedPeers return all the seed on the mockRepository
+func (r *mockRepository) ListSeedPeers() ([]discovery.Seed, error) {
+	return r.seedPeers, nil
+}
+
+//ListDiscoveredPeers returns all the discoveredPeers on the mockRepository
+func (r *mockRepository) ListDiscoveredPeers() ([]discovery.Peer, error) {
+	return r.discoveredPeers, nil
+}
+
+func (r *mockRepository) SetPeer(peer discovery.Peer) error {
+	if peer.Owned() {
+		r.ownedPeer = peer
+		return nil
+	}
 	if r.containsPeer(peer) {
-		for _, p := range r.peers {
-			if string(p.PublicKey()) == string(peer.PublicKey()) {
+		for _, p := range r.discoveredPeers {
+			if p.Identity().PublicKey().Equals(peer.Identity().PublicKey()) {
 				p = peer
 				break
 			}
 		}
 	} else {
-		r.peers = append(r.peers, peer)
-	}
-	return nil
-}
-
-func (r *mockPeerRepository) SetSeed(s discovery.Seed) error {
-	r.seeds = append(r.seeds, s)
-	return nil
-}
-
-func (r *mockPeerRepository) containsPeer(p discovery.Peer) bool {
-	mPeers := make(map[string]discovery.Peer, 0)
-	for _, p := range r.peers {
-		mPeers[hex.EncodeToString(p.PublicKey())] = p
-	}
-
-	_, exist := mPeers[hex.EncodeToString(p.PublicKey())]
+		r.discoveredPeers = append(r.discoveredPeers, peer)
+	}
+	return nil
+}
+
+func (r *mockRepository) SetSeed(s discovery.Seed) error {
+	r.seedPeers = append(r.seedPeers, s)
+	return nil
+}
+
+//GetPeerByIP get a peer from the mockRepository using its ip
+func (r *mockRepository) GetPeerByIP(ip net.IP) (p discovery.Peer, err error) {
+	if r.ownedPeer.Identity().IP().Equal(ip) {
+		return r.ownedPeer, nil
+	}
+	for i := 0; i < len(r.discoveredPeers); i++ {
+		if r.discoveredPeers[i].Identity().IP().Equal(ip) {
+			return r.discoveredPeers[i], nil
+		}
+	}
+	return
+}
+
+func (r *mockRepository) containsPeer(p discovery.Peer) bool {
+	mdiscoveredPeers := make(map[string]discovery.Peer, 0)
+	for _, p := range r.discoveredPeers {
+		mdiscoveredPeers[hex.EncodeToString(p.Identity().PublicKey())] = p
+	}
+
+	_, exist := mdiscoveredPeers[hex.EncodeToString(p.Identity().PublicKey())]
 	return exist
 }
 
-func (r *mockPeerRepository) GetPeerByIP(ip net.IP) (p discovery.Peer, err error) {
-	for i := 0; i < len(r.peers); i++ {
-		if string(ip) == string(r.peers[i].IP()) {
-			return r.peers[i], nil
-		}
-	}
-	return
-}
-
-type mockSpreader struct {
-}
-
-func (m mockSpreader) SendSyn(req discovery.SynRequest) (*discovery.SynAck, error) {
-	init := discovery.NewStartupPeer([]byte("key"), net.ParseIP("127.0.0.1"), 3000, "1.0", discovery.PeerPosition{})
-	tar := discovery.NewStartupPeer([]byte("uKey1"), net.ParseIP("200.18.186.39"), 3000, "1.1", discovery.PeerPosition{})
-
-	hb := discovery.NewPeerHeartbeatState(time.Now(), 0)
-	as := discovery.NewPeerAppState("1.0", discovery.OkStatus, discovery.PeerPosition{}, "", 0, 1, 0)
-
-	np1 := discovery.NewDiscoveredPeer(
-		discovery.NewPeerIdentity(net.ParseIP("35.200.100.2"), 3000, []byte("dKey1")),
-		hb, as,
-	)
-
-	newPeers := []discovery.Peer{np1}
-
-	unknownPeers := []discovery.Peer{tar}
-
-	return &discovery.SynAck{
-		Initiator:    init,
-		Target:       tar,
-		NewPeers:     newPeers,
-		UnknownPeers: unknownPeers,
-	}, nil
-}
-
-func (m mockSpreader) SendAck(req discovery.AckRequest) error {
-	return nil
-}
-
-<<<<<<< HEAD
-type mockNotifier struct {
+type notifier struct {
 	notifiedPeers []discovery.Peer
 }
 
-func (n mockNotifier) NotifiedPeers() []discovery.Peer {
+func (n notifier) NotifiedPeers() []discovery.Peer {
 	return n.notifiedPeers
 }
 
-func (n *mockNotifier) Notify(p discovery.Peer) {
+func (n *notifier) Notify(p discovery.Peer) {
 	n.notifiedPeers = append(n.notifiedPeers, p)
 }
 
-type mockMonitor struct{}
-
-func (m mockMonitor) Status() (discovery.PeerStatus, error) {
-	return discovery.OkStatus, nil
-}
-
-func (m mockMonitor) CPULoad() (string, error) {
-	return "100.0.0", nil
-}
-
-func (m mockMonitor) FreeDiskSpace() (float64, error) {
-	return 500, nil
-}
-
-func (m mockMonitor) P2PFactor() (int, error) {
+type monitor struct{}
+
+func (w monitor) CPULoad() (string, error) {
+	return "0.62 0.77 0.71 4/972 26361", nil
+}
+
+func (w monitor) FreeDiskSpace() (float64, error) {
+	return 212383852, nil
+}
+
+func (w monitor) P2PFactor() (int, error) {
 	return 1, nil
 }
 
-type mockPeerNetworker struct{}
-
-func (n mockPeerNetworker) IP() (net.IP, error) {
+type networker struct{}
+
+func (n networker) IP() (net.IP, error) {
 	return net.ParseIP("127.0.0.1"), nil
 }
 
-func (n mockPeerNetworker) CheckInternetState() error {
-	return nil
-}
-
-func (n mockPeerNetworker) CheckNtpState() error {
-	return nil
-}
-
-type mockRobotWatcher struct{}
-
-func (r mockRobotWatcher) CheckAutodiscoveryProcess(port int) error {
-	return nil
-}
-
-func (r mockRobotWatcher) CheckDataProcess() error {
-	return nil
-}
-
-func (r mockRobotWatcher) CheckMiningProcess() error {
-	return nil
-}
-
-func (r mockRobotWatcher) CheckAIProcess() error {
-	return nil
-}
-
-func (r mockRobotWatcher) CheckScyllaDbProcess() error {
-	return nil
-}
-=======
-type mockMonitor struct{}
->>>>>>> 9be10fed
-
-func (r mockRobotWatcher) CheckRedisProcess() error {
-	return nil
-}
-
-func (r mockRobotWatcher) CheckRabbitmqProcess() error {
+func (n networker) CheckInternetState() error {
+	return nil
+}
+
+func (n networker) CheckNtpState() error {
+	return nil
+}
+
+type networkerNTPFails struct{}
+
+func (n networkerNTPFails) IP() (net.IP, error) {
+	return net.ParseIP("127.0.0.1"), nil
+}
+
+func (n networkerNTPFails) CheckInternetState() error {
+	return nil
+}
+
+func (n networkerNTPFails) CheckNtpState() error {
+	return errors.New("System Clock have a big Offset check the ntp configuration of the system")
+}
+
+type networkerInternetFails struct{}
+
+func (n networkerInternetFails) IP() (net.IP, error) {
+	return net.ParseIP("127.0.0.1"), nil
+}
+
+func (n networkerInternetFails) CheckInternetState() error {
+	return errors.New("required processes are not running")
+}
+
+func (n networkerInternetFails) CheckNtpState() error {
+	return nil
+}
+
+type robotWatcher struct{}
+
+func (r robotWatcher) CheckAutodiscoveryProcess(port int) error {
+	return nil
+}
+
+func (r robotWatcher) CheckDataProcess() error {
+	return nil
+}
+
+func (r robotWatcher) CheckMiningProcess() error {
+	return nil
+}
+
+func (r robotWatcher) CheckAIProcess() error {
+	return nil
+}
+
+func (r robotWatcher) CheckScyllaDbProcess() error {
+	return nil
+}
+
+func (r robotWatcher) CheckRedisProcess() error {
+	return nil
+}
+
+func (r robotWatcher) CheckRabbitmqProcess() error {
 	return nil
 }