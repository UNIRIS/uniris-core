package gossip

import (
	"encoding/hex"
	"errors"
	"time"

	discovery "github.com/uniris/uniris-core/autodiscovery/pkg"
	"github.com/uniris/uniris-core/autodiscovery/pkg/monitoring"
)

//Notifier is the interface that provide methods to notify gossip discoveries
type Notifier interface {
	Notify(discovery.Peer)
}

//ErrPeerUnreachable is returned when the gossip cycle cannot reach a peer
var ErrPeerUnreachable = errors.New("Cannot reach the peer %s")

//PeerDiff describes a diff to identify the unknown peers from the initiator or the receiver a SYN request is received
type PeerDiff struct {
	//UnknownLocally describes the peer the SYN request receiver does not know
	UnknownLocally []discovery.Peer
	//UnknownRemotly describes the peer the SYN request initiator does not know
	UnknownRemotly []discovery.Peer
}

//Service is the interface that provide gossip methods
type Service interface {
	Spread(discovery.Peer) error
	ComparePeers([]discovery.Peer) (*PeerDiff, error)
}

type service struct {
	spr   discovery.GossipSpreader
	repo  discovery.Repository
	notif Notifier
	mon   monitoring.Service
}

//Spread creates gossip cycles and spreads the known peers across the network
func (s service) Spread(init discovery.Peer) error {
	seeds, err := s.repo.ListSeedPeers()
	if err != nil {
		return err
	}
<<<<<<< HEAD
	ticker := time.NewTicker(1 * time.Second)
	for range ticker.C {
		if err := s.runGossip(init, seeds); err != nil {
			return err
		}
	}
	return nil
}

func (s service) runGossip(init discovery.Peer, seeds []discovery.Seed) error {
	//Refresh own peer before to gossip and send new information
	if err := s.mon.RefreshOwnedPeer(); err != nil {
		return err
	}
	kp, err := s.repo.ListKnownPeers()
	if err != nil {
		return err
	}

	c, err := discovery.NewGossipCycle(init, kp, seeds)
	if err != nil {
		return err
	}
	for _, p := range c.SelectPeers() {
		r := c.CreateRound(p)
		if err := r.Spread(kp, s.spr); err != nil {
			//We do not throw an error when the peer is unreachable
			//Gossip must continue
			if err == ErrPeerUnreachable {
				return nil
			}
=======
	kp, err := s.repo.ListKnownPeers()
	if err != nil {
		return err
	}
	r, err := discovery.NewGossipRound(init, kp, sp)
	if err != nil {
		return err
	}
	pSelected, err := r.SelectPeers()
	if err != nil {
		return err
	}

	for _, p := range pSelected {
		newPeers, err := s.RunCycle(init, p, kp)
		if err != nil {
>>>>>>> 4cf5f1a0
			return err
		}
	}

	for _, p := range c.Discoveries() {
		if err := s.repo.SetPeer(p); err != nil {
			return err
		}
		s.notif.Notify(p)
	}
	return nil
}

<<<<<<< HEAD
//ComparePeers returns the diff between known peers and given list of peer
func (s service) ComparePeers(given []discovery.Peer) (*PeerDiff, error) {
	diff := new(PeerDiff)

	kp, err := s.repo.ListKnownPeers()
=======
func (s service) RunCycle(init discovery.Peer, recpt discovery.Peer, kp []discovery.Peer) ([]discovery.Peer, error) {
	owned, err := s.repo.GetOwnedPeer()
>>>>>>> 4cf5f1a0
	if err != nil {
		return nil, err
	}

	//Get the peers that the SYN initiator request does not known
	gpMap := s.mapPeers(given)
	for _, p := range kp {
		if _, exist := gpMap[hex.EncodeToString(p.PublicKey())]; exist == false {
			diff.UnknownRemotly = append(diff.UnknownRemotly, p)
		}
	}

	//Gets the peers unknown locally
	knMap := s.mapPeers(kp)
	for _, p := range given {
		if _, exist := knMap[hex.EncodeToString(p.PublicKey())]; exist == false {
			diff.UnknownLocally = append(diff.UnknownLocally, p)
		}
	}

	return diff, nil
}

func (s service) mapPeers(pp []discovery.Peer) map[string]discovery.Peer {
	mPeers := make(map[string]discovery.Peer, 0)
	for _, p := range pp {
		mPeers[hex.EncodeToString(p.PublicKey())] = p
	}
	return mPeers
}

//NewService creates a gossiping service its dependencies
func NewService(repo discovery.Repository, spr discovery.GossipSpreader, notif Notifier, mon monitoring.Service) Service {
	return service{
		repo:  repo,
		spr:   spr,
		notif: notif,
		mon:   mon,
	}
}<|MERGE_RESOLUTION|>--- conflicted
+++ resolved
@@ -3,6 +3,7 @@
 import (
 	"encoding/hex"
 	"errors"
+	"log"
 	"time"
 
 	discovery "github.com/uniris/uniris-core/autodiscovery/pkg"
@@ -44,19 +45,20 @@
 	if err != nil {
 		return err
 	}
-<<<<<<< HEAD
 	ticker := time.NewTicker(1 * time.Second)
 	for range ticker.C {
 		if err := s.runGossip(init, seeds); err != nil {
 			return err
 		}
+		selfp, _ := s.repo.GetOwnedPeer()
+		log.Printf("DEBUG: cpu: %s, freedisk: %b, status: %d, discoveredPeersNumber: %d", selfp.CPULoad(), selfp.FreeDiskSpace(), selfp.Status(), selfp.DiscoveredPeersNumber())
 	}
 	return nil
 }
 
 func (s service) runGossip(init discovery.Peer, seeds []discovery.Seed) error {
 	//Refresh own peer before to gossip and send new information
-	if err := s.mon.RefreshOwnedPeer(); err != nil {
+	if err := s.mon.RefreshPeer(init); err != nil {
 		return err
 	}
 	kp, err := s.repo.ListKnownPeers()
@@ -76,24 +78,6 @@
 			if err == ErrPeerUnreachable {
 				return nil
 			}
-=======
-	kp, err := s.repo.ListKnownPeers()
-	if err != nil {
-		return err
-	}
-	r, err := discovery.NewGossipRound(init, kp, sp)
-	if err != nil {
-		return err
-	}
-	pSelected, err := r.SelectPeers()
-	if err != nil {
-		return err
-	}
-
-	for _, p := range pSelected {
-		newPeers, err := s.RunCycle(init, p, kp)
-		if err != nil {
->>>>>>> 4cf5f1a0
 			return err
 		}
 	}
@@ -107,16 +91,11 @@
 	return nil
 }
 
-<<<<<<< HEAD
 //ComparePeers returns the diff between known peers and given list of peer
 func (s service) ComparePeers(given []discovery.Peer) (*PeerDiff, error) {
 	diff := new(PeerDiff)
 
 	kp, err := s.repo.ListKnownPeers()
-=======
-func (s service) RunCycle(init discovery.Peer, recpt discovery.Peer, kp []discovery.Peer) ([]discovery.Peer, error) {
-	owned, err := s.repo.GetOwnedPeer()
->>>>>>> 4cf5f1a0
 	if err != nil {
 		return nil, err
 	}
