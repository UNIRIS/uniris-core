package discovery

import (
	"net"
	"testing"
	"time"

	"github.com/stretchr/testify/assert"
)

/*
Scenario: Create a startup peer
	Given some inputs parameters
	When we create a peer that startup
	Then we get a new peer with the status bootstraping and specified as owned
*/
func TestNewPeer(t *testing.T) {
	p := NewStartupPeer(PublicKey("key"), net.ParseIP("127.0.0.1"), 3000, "1.0", PeerPosition{Lat: 50.0, Lon: 3.0})
	assert.NotNil(t, p)
	assert.Equal(t, "key", p.Identity().PublicKey().String())
	assert.Equal(t, "127.0.0.1", p.Identity().IP().String())
	assert.Equal(t, 3000, p.Identity().Port())
	assert.Equal(t, "1.0", p.AppState().Version())
	assert.Equal(t, 50.0, p.AppState().GeoPosition().Lat)
	assert.Equal(t, 3.0, p.AppState().GeoPosition().Lon)
	assert.Equal(t, 0, p.AppState().P2PFactor())
	assert.True(t, p.Owned())
	assert.Equal(t, BootstrapingStatus, p.AppState().Status())
}

/*
Scenario: Gets the peer's endpoint
	Given a peer
	When we want the peer's endpoint
	Then we gets the IP followed by the port
*/
func TestEndpoint(t *testing.T) {
<<<<<<< HEAD
	p := NewStartupPeer([]byte("key"), net.ParseIP("127.0.0.1"), 3000, "1.0", PeerPosition{Lat: 50.0, Lon: 3.0})
=======
	p := NewStartupPeer(PublicKey("key"), net.ParseIP("127.0.0.1"), 3000, "1.0", PeerPosition{Lat: 50.0, Lon: 3.0})
>>>>>>> 9be10fed
	assert.Equal(t, "127.0.0.1:3000", p.Endpoint())
}

/*
Scenario: Refreshes a peer
	Given a owned  peer
	When we refresh the peer
	Then the new info are stored
*/
<<<<<<< HEAD
func TestElapsedHeartbeats(t *testing.T) {
	p := NewStartupPeer([]byte("key"), net.ParseIP("127.0.0.1"), 3000, "1.0", PeerPosition{Lat: 50.0, Lon: 3.0})
	time.Sleep(2 * time.Second)
	assert.Equal(t, int64(2), p.ElapsedHeartbeats())
=======
func TestRefreshPeer(t *testing.T) {
	p := NewStartupPeer(PublicKey("key"), net.ParseIP("127.0.0.1"), 3000, "1.0", PeerPosition{Lat: 50.0, Lon: 3.0})
	err := p.Refresh(OkStatus, 600.10, "300.200.100", 50.0, 1)
	assert.Nil(t, err)
	assert.Equal(t, OkStatus, p.AppState().Status())
	assert.Equal(t, 600.10, p.AppState().FreeDiskSpace())
	assert.Equal(t, "300.200.100", p.AppState().CPULoad())
	assert.Equal(t, 1, p.AppState().DiscoveredPeersNumber())
>>>>>>> 9be10fed
}

/*
Scenario: Refreshes a peer
	Given a not owned  peer
	When we refresh the peer
	Then the new info are stored
*/
func TestRefreshNotOwnedPeer(t *testing.T) {
	p := peer{}
	err := p.Refresh(OkStatus, 600.10, "300.200.100", 50.0, 1)
	assert.Error(t, err, ErrChangeNotOwnedPeer)
}

/*
Scenario: Create a discovered peer
	Given all information related to a peer (identity, heartbeat, app state)
	When we want theses information
	Then all the fields are setted and owned flag is false
*/
func TestCreateDiscoveredPeer(t *testing.T) {

	identity := peerIdentity{
		publicKey: PublicKey("key"),
		ip:        net.ParseIP("127.0.0.1"),
		port:      3000,
	}

	hbState := heartbeatState{
		generationTime:    time.Now(),
		elapsedHeartbeats: 1000,
	}

	appState := appState{

		freeDiskSpace:         200.10,
		status:                BootstrapingStatus,
		cpuLoad:               "300.10.200",
		version:               "1.0.0",
		p2pFactor:             2,
		discoveredPeersNumber: 10,
	}

	p := NewDiscoveredPeer(identity, hbState, appState)
	assert.Equal(t, int64(1000), p.HeartbeatState().ElapsedHeartbeats())
	assert.Equal(t, "key", p.Identity().PublicKey().String())
	assert.Equal(t, "127.0.0.1", p.Identity().IP().String())
	assert.Equal(t, 3000, p.Identity().Port())
	assert.Equal(t, 2, p.AppState().P2PFactor())
	assert.Equal(t, "300.10.200", p.AppState().CPULoad())
	assert.Equal(t, 200.10, p.AppState().FreeDiskSpace())
	assert.Equal(t, BootstrapingStatus, p.AppState().Status())
	assert.Equal(t, "1.0.0", p.AppState().Version())
	assert.Equal(t, 10, p.AppState().DiscoveredPeersNumber())
	assert.False(t, p.Owned())
}

/*
Scenario: Convers a seed into a peer
	Given a seed
	When we want to convert it to a peer
	Then we get a peer with the IP and the Port defined
*/
func TestSeedToPeer(t *testing.T) {
	s := Seed{IP: net.ParseIP("127.0.0.1"), Port: 3000, PublicKey: []byte("key")}
	p := s.AsPeer()
	assert.NotNil(t, p)
	assert.Equal(t, "127.0.0.1", p.Identity().IP().String())
	assert.Equal(t, 3000, p.Identity().Port())
	assert.Equal(t, "key", p.Identity().PublicKey().String())
}<|MERGE_RESOLUTION|>--- conflicted
+++ resolved
@@ -35,11 +35,7 @@
 	Then we gets the IP followed by the port
 */
 func TestEndpoint(t *testing.T) {
-<<<<<<< HEAD
-	p := NewStartupPeer([]byte("key"), net.ParseIP("127.0.0.1"), 3000, "1.0", PeerPosition{Lat: 50.0, Lon: 3.0})
-=======
 	p := NewStartupPeer(PublicKey("key"), net.ParseIP("127.0.0.1"), 3000, "1.0", PeerPosition{Lat: 50.0, Lon: 3.0})
->>>>>>> 9be10fed
 	assert.Equal(t, "127.0.0.1:3000", p.Endpoint())
 }
 
@@ -49,12 +45,6 @@
 	When we refresh the peer
 	Then the new info are stored
 */
-<<<<<<< HEAD
-func TestElapsedHeartbeats(t *testing.T) {
-	p := NewStartupPeer([]byte("key"), net.ParseIP("127.0.0.1"), 3000, "1.0", PeerPosition{Lat: 50.0, Lon: 3.0})
-	time.Sleep(2 * time.Second)
-	assert.Equal(t, int64(2), p.ElapsedHeartbeats())
-=======
 func TestRefreshPeer(t *testing.T) {
 	p := NewStartupPeer(PublicKey("key"), net.ParseIP("127.0.0.1"), 3000, "1.0", PeerPosition{Lat: 50.0, Lon: 3.0})
 	err := p.Refresh(OkStatus, 600.10, "300.200.100", 50.0, 1)
@@ -63,7 +53,6 @@
 	assert.Equal(t, 600.10, p.AppState().FreeDiskSpace())
 	assert.Equal(t, "300.200.100", p.AppState().CPULoad())
 	assert.Equal(t, 1, p.AppState().DiscoveredPeersNumber())
->>>>>>> 9be10fed
 }
 
 /*
