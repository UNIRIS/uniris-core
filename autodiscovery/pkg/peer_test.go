package discovery

import (
	"net"
	"testing"
	"time"

	"github.com/stretchr/testify/assert"
)

/*
Scenario: Create a startup peer
	Given some inputs parameters
	When we create a peer that startup
	Then we get a new peer with the status bootstraping and specified as owned
*/
func TestNewPeer(t *testing.T) {
	p := NewStartupPeer([]byte("key"), net.ParseIP("127.0.0.1"), 3000, "1.0", PeerPosition{Lat: 50.0, Lon: 3.0})
	assert.NotNil(t, p)
	assert.Equal(t, "key", string(p.PublicKey()))
	assert.Equal(t, "127.0.0.1", p.IP().String())
	assert.Equal(t, 3000, p.Port())
	assert.Equal(t, "1.0", p.Version())
	assert.Equal(t, 50.0, p.GeoPosition().Lat)
	assert.Equal(t, 3.0, p.GeoPosition().Lon)
	assert.Equal(t, 0, p.P2PFactor())
	assert.True(t, p.IsOwned())
	assert.Equal(t, BootstrapingStatus, p.Status())
}

/*
Scenario: Gets the peer's endpoint
	Given a peer
	When we want the peer's endpoint
	Then we gets the IP followed by the port
*/
func TestEndpoint(t *testing.T) {
<<<<<<< HEAD
	p := NewStartupPeer([]byte("key"), net.ParseIP("127.0.0.1"), 3000, "1.0", PeerPosition{Lat: 50.0, Lon: 3.0}, 1)
	assert.Equal(t, "127.0.0.1:3000", p.Endpoint())
=======
	p := NewStartupPeer([]byte("key"), net.ParseIP("127.0.0.1"), 3000, "1.0", PeerPosition{Lat: 50.0, Lon: 3.0})
	assert.Equal(t, "127.0.0.1:3000", p.GetEndpoint())
>>>>>>> 4cf5f1a0
}

/*
Scenario: Gets the peer's elasped hearbeats
	Given a created peer
	When we wait 2 seconds and we want the elapsed heartbeats
	Then we get the 2 heartbeats
*/
func TestElapsedHeartbeats(t *testing.T) {
	p := NewStartupPeer([]byte("key"), net.ParseIP("127.0.0.1"), 3000, "1.0", PeerPosition{Lat: 50.0, Lon: 3.0})
	time.Sleep(2 * time.Second)
	assert.Equal(t, int64(2), p.ElapsedHeartbeats())
}

/*
Scenario: Refreshes a peer
	Given a created peer
	When we refresh the peer
	Then the new info are stored
*/
func TestRefreshPeer(t *testing.T) {
	p := NewStartupPeer([]byte("key"), net.ParseIP("127.0.0.1"), 3000, "1.0", PeerPosition{Lat: 50.0, Lon: 3.0})
	p.Refresh(OkStatus, 600.10, "300.200.100", 5, 1)
	assert.Equal(t, OkStatus, p.Status())
	assert.True(t, p.IsOk())
	assert.Equal(t, 600.10, p.FreeDiskSpace())
	assert.Equal(t, "300.200.100", p.CPULoad())
	assert.Equal(t, 5, p.DiscoveredPeersNumber())
	assert.Equal(t, 1, p.P2PFactor())

}

/*
Scenario: Returns default values
	Given a peer without some information
	When we want theses information
	Then we get the default values
*/
func TestDefaultGetters(t *testing.T) {
<<<<<<< HEAD
	p := NewPeerDetailed([]byte("key"), net.ParseIP("127.0.0.1"), 3000, time.Now(), false, nil)
	assert.Equal(t, 1, p.P2PFactor())
	assert.Equal(t, "0.0.0", p.CPULoad())
	assert.Equal(t, 0.0, p.IOWaitRate())
=======
	p := NewPeerDetailed([]byte("key"), net.ParseIP("127.0.0.1"), 3000, time.Now(), nil)
	assert.Equal(t, 0, p.P2PFactor())
	assert.Equal(t, "--", p.CPULoad())
>>>>>>> 4cf5f1a0
	assert.Equal(t, 0.0, p.FreeDiskSpace())
	assert.Equal(t, BootstrapingStatus, p.Status())
	assert.Equal(t, "1.0.0", p.Version())
}

/*
Scenario: Convers a seed into a peer
	Given a seed
	When we want to convert it to a peer
	Then we get a peer with the IP and the Port defined
*/
func TestSeedToPeer(t *testing.T) {
	s := Seed{IP: net.ParseIP("127.0.0.1"), Port: 3000}
	p := s.ToPeer()
	assert.NotNil(t, p)
	assert.Equal(t, "127.0.0.1", p.IP().String())
	assert.Equal(t, 3000, p.Port())
}<|MERGE_RESOLUTION|>--- conflicted
+++ resolved
@@ -35,13 +35,8 @@
 	Then we gets the IP followed by the port
 */
 func TestEndpoint(t *testing.T) {
-<<<<<<< HEAD
-	p := NewStartupPeer([]byte("key"), net.ParseIP("127.0.0.1"), 3000, "1.0", PeerPosition{Lat: 50.0, Lon: 3.0}, 1)
+	p := NewStartupPeer([]byte("key"), net.ParseIP("127.0.0.1"), 3000, "1.0", PeerPosition{Lat: 50.0, Lon: 3.0})
 	assert.Equal(t, "127.0.0.1:3000", p.Endpoint())
-=======
-	p := NewStartupPeer([]byte("key"), net.ParseIP("127.0.0.1"), 3000, "1.0", PeerPosition{Lat: 50.0, Lon: 3.0})
-	assert.Equal(t, "127.0.0.1:3000", p.GetEndpoint())
->>>>>>> 4cf5f1a0
 }
 
 /*
@@ -81,16 +76,9 @@
 	Then we get the default values
 */
 func TestDefaultGetters(t *testing.T) {
-<<<<<<< HEAD
-	p := NewPeerDetailed([]byte("key"), net.ParseIP("127.0.0.1"), 3000, time.Now(), false, nil)
-	assert.Equal(t, 1, p.P2PFactor())
-	assert.Equal(t, "0.0.0", p.CPULoad())
-	assert.Equal(t, 0.0, p.IOWaitRate())
-=======
 	p := NewPeerDetailed([]byte("key"), net.ParseIP("127.0.0.1"), 3000, time.Now(), nil)
 	assert.Equal(t, 0, p.P2PFactor())
 	assert.Equal(t, "--", p.CPULoad())
->>>>>>> 4cf5f1a0
 	assert.Equal(t, 0.0, p.FreeDiskSpace())
 	assert.Equal(t, BootstrapingStatus, p.Status())
 	assert.Equal(t, "1.0.0", p.Version())
