--- conflicted
+++ resolved
@@ -29,13 +29,8 @@
 		return
 	}
 
-<<<<<<< HEAD
-	p = discovery.NewStartupPeer(pbKey, ip, port, ver, pos, p2pFactor)
+	p = discovery.NewStartupPeer(pbKey, ip, port, ver, pos)
 	if err = s.repo.SetPeer(p); err != nil {
-=======
-	p = discovery.NewStartupPeer(pbKey, ip, port, ver, pos)
-	if err = s.repo.AddPeer(p); err != nil {
->>>>>>> 4cf5f1a0
 		return
 	}
 
