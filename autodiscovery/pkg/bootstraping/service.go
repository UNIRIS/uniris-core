--- conflicted
+++ resolved
@@ -7,11 +7,7 @@
 
 //Service is the interface that provide methods for the peer's bootstraping
 type Service interface {
-<<<<<<< HEAD
 	Startup(pbKey []byte, port uint16, ver string) (discovery.Peer, error)
-=======
-	Startup(pbKey []byte, port int, ver string) (discovery.Peer, error)
->>>>>>> 4cf5f1a0
 	LoadSeeds(seeds []discovery.Seed) error
 }
 
@@ -22,11 +18,7 @@
 }
 
 //Startup creates a new peer initiator, locates and stores it
-<<<<<<< HEAD
 func (s service) Startup(pbKey []byte, port uint16, ver string) (p discovery.Peer, err error) {
-=======
-func (s service) Startup(pbKey []byte, port int, ver string) (p discovery.Peer, err error) {
->>>>>>> 4cf5f1a0
 	pos, err := s.pp.Position()
 	if err != nil {
 		return
