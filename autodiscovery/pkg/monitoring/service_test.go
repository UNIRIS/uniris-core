--- conflicted
+++ resolved
@@ -1,11 +1,11 @@
 package monitoring
 
 import (
+	"encoding/hex"
+	"errors"
 	"net"
 	"testing"
 	"time"
-
-	"github.com/uniris/uniris-core/autodiscovery/pkg/mock"
 
 	"github.com/stretchr/testify/assert"
 
@@ -19,7 +19,7 @@
 	Then we get a faulty status
 */
 func TestPeerStatusFaulty(t *testing.T) {
-	srv := NewService(new(mock.Repository), new(mock.Monitor), new(mock.NetworkerInternetFails), new(mock.RobotWatcher))
+	srv := NewService(new(mockRepository), new(monitor), new(NetworkerInternetFails), new(robotWatcher))
 	p := discovery.NewPeerDigest(
 		discovery.NewPeerIdentity(net.ParseIP("127.0.0.1"), 3000, []byte("test")),
 		discovery.NewPeerHeartbeatState(time.Now(), 0))
@@ -34,7 +34,7 @@
 	Then we get a storage only status
 */
 func TestPeerStatusStorageOnly(t *testing.T) {
-	srv := NewService(new(mock.Repository), new(mock.Monitor), new(mock.NetworkerNTPFails), new(mock.RobotWatcher))
+	srv := NewService(new(mockRepository), new(monitor), new(NetworkerNTPFails), new(robotWatcher))
 	p := discovery.NewPeerDigest(
 		discovery.NewPeerIdentity(net.ParseIP("127.0.0.1"), 3000, []byte("test")),
 		discovery.NewPeerHeartbeatState(time.Now(), 0))
@@ -49,7 +49,7 @@
 	Then status, CPUload, FreeDiskSpace and IOWaitRate are updated
 */
 func TestRefresh(t *testing.T) {
-	repo := new(mock.Repository)
+	repo := new(mockRepository)
 
 	seed1 := discovery.Seed{IP: net.ParseIP("10.1.1.1"), Port: 3000}
 	seed2 := discovery.Seed{IP: net.ParseIP("10.1.1.2"), Port: 3001}
@@ -80,7 +80,7 @@
 	repo.SetPeer(p2)
 	repo.SetPeer(p3)
 
-	srv := NewService(repo, new(mock.Monitor), new(mock.Networker), new(mock.RobotWatcher))
+	srv := NewService(repo, new(monitor), new(Networker), new(robotWatcher))
 	err := srv.RefreshPeer(p1)
 	assert.Nil(t, err)
 
@@ -88,7 +88,7 @@
 	assert.Equal(t, "0.62 0.77 0.71 4/972 26361", p.AppState().CPULoad())
 	assert.Equal(t, discovery.OkStatus, p.AppState().Status())
 	assert.Equal(t, float64(212383852), p.AppState().FreeDiskSpace())
-	assert.Equal(t, 3, p.AppState().DiscoveredPeersNumber())
+	assert.Equal(t, 2, p.AppState().DiscoveredPeersNumber())
 	assert.Equal(t, 1, p.AppState().P2PFactor())
 }
 
@@ -99,234 +99,224 @@
 	Then state is OkStatus
 */
 func TestPeerStatusOkStatus(t *testing.T) {
-	repo := new(mock.Repository)
-	srv := NewService(repo, new(mock.Monitor), new(mock.Networker), new(mock.RobotWatcher))
+	repo := new(mockRepository)
+	srv := NewService(repo, new(monitor), new(Networker), new(robotWatcher))
 
 	initP := discovery.NewStartupPeer([]byte("key"), net.ParseIP("127.0.0.1"), 3000, "0.0", discovery.PeerPosition{})
-<<<<<<< HEAD
 	repo.SetPeer(initP)
+
 	seed1 := discovery.Seed{IP: net.ParseIP("10.1.1.1"), Port: 3000}
 	seed2 := discovery.Seed{IP: net.ParseIP("10.1.1.2"), Port: 3001}
 	seed3 := discovery.Seed{IP: net.ParseIP("10.1.1.3"), Port: 3002}
+
 	repo.SetSeed(seed1)
 	repo.SetSeed(seed2)
 	repo.SetSeed(seed3)
-	assert.Equal(t, 3, len(repo.seeds))
-	st1 := discovery.NewState("0.0", discovery.OkStatus, discovery.PeerPosition{}, "0.0.0", 0.0, 0, 5)
-	st2 := discovery.NewState("0.0", discovery.OkStatus, discovery.PeerPosition{}, "0.0.0", 0.0, 0, 5)
-	st3 := discovery.NewState("0.0", discovery.OkStatus, discovery.PeerPosition{}, "0.0.0", 0.0, 0, 5)
-	p1 := discovery.NewPeerDetailed([]byte("key1"), seed1.IP, seed1.Port, time.Now(), st1)
-	p2 := discovery.NewPeerDetailed([]byte("key2"), seed2.IP, seed1.Port, time.Now(), st2)
-	p3 := discovery.NewPeerDetailed([]byte("key3"), seed3.IP, seed1.Port, time.Now(), st3)
+
+	seeds, _ := repo.ListSeedPeers()
+	assert.Equal(t, 3, len(seeds))
+
+	st1 := discovery.NewPeerAppState("0.0", discovery.OkStatus, discovery.PeerPosition{}, "0.0.0", 0.0, 0, 5)
+	st2 := discovery.NewPeerAppState("0.0", discovery.OkStatus, discovery.PeerPosition{}, "0.0.0", 0.0, 0, 5)
+	st3 := discovery.NewPeerAppState("0.0", discovery.OkStatus, discovery.PeerPosition{}, "0.0.0", 0.0, 0, 5)
+
+	p1 := discovery.NewDiscoveredPeer(
+		discovery.NewPeerIdentity(seed1.IP, seed1.Port, []byte("key1")),
+		discovery.NewPeerHeartbeatState(time.Now(), 0),
+		st1,
+	)
+
+	p2 := discovery.NewDiscoveredPeer(
+		discovery.NewPeerIdentity(seed2.IP, seed2.Port, []byte("key2")),
+		discovery.NewPeerHeartbeatState(time.Now(), 0),
+		st2,
+	)
+
+	p3 := discovery.NewDiscoveredPeer(
+		discovery.NewPeerIdentity(seed3.IP, seed3.Port, []byte("key3")),
+		discovery.NewPeerHeartbeatState(time.Now(), 0),
+		st3,
+	)
 	repo.SetPeer(p1)
 	repo.SetPeer(p2)
 	repo.SetPeer(p3)
-	p4 := discovery.NewPeerDetailed([]byte("key4"), net.ParseIP("185.123.4.9"), 4000, time.Now(), st1)
+
+	p4 := discovery.NewDiscoveredPeer(
+		discovery.NewPeerIdentity(net.ParseIP("185.123.4.9"), 4000, []byte("key4")),
+		discovery.NewPeerHeartbeatState(time.Now(), 0),
+		st1)
+
 	repo.SetPeer(p4)
-	assert.Equal(t, 5, len(repo.peers))
+
+	peers, _ := repo.ListDiscoveredPeers()
+	assert.Equal(t, 4, len(peers))
+
 	selfpeer, err := repo.GetOwnedPeer()
-	selfpeer.Refresh(discovery.BootstrapingStatus, 0.0, "0.0.0", 5, 0)
+	selfpeer.Refresh(discovery.BootstrapingStatus, 0.0, "0.0.0", 5, 5)
+
 	s, err := srv.PeerStatus(selfpeer)
 	assert.Equal(t, nil, err)
 	assert.Equal(t, discovery.OkStatus, s)
 }
 
-/*
-Scenario: check state2
-	Given a peer with 3 seed (discoveredPeersNumber=5 for all seeds) / 5 peers on the repo / ntp offset is not fine
-	When check state
-	Then state is StorageOnlystate
-*/
-
-func TestState2(t *testing.T) {
-	repo := new(mockPeerRepository)
-	srv := NewService(repo, new(mockPeerMonitor), new(mockSystemNetworker2), new(mockRobotWatcher))
-
-	initP := discovery.NewStartupPeer([]byte("key"), net.ParseIP("127.0.0.1"), 3000, "0.0", discovery.PeerPosition{})
-	repo.SetPeer(initP)
-	seed1 := discovery.Seed{IP: net.ParseIP("10.1.1.1"), Port: 3000}
-	seed2 := discovery.Seed{IP: net.ParseIP("10.1.1.2"), Port: 3001}
-	seed3 := discovery.Seed{IP: net.ParseIP("10.1.1.3"), Port: 3002}
-	repo.SetSeed(seed1)
-	repo.SetSeed(seed2)
-	repo.SetSeed(seed3)
-	assert.Equal(t, 3, len(repo.seeds))
-	st1 := discovery.NewState("0.0", discovery.OkStatus, discovery.PeerPosition{}, "0.0.0", 0.0, 0, 5)
-	st2 := discovery.NewState("0.0", discovery.OkStatus, discovery.PeerPosition{}, "0.0.0", 0.0, 0, 5)
-	st3 := discovery.NewState("0.0", discovery.OkStatus, discovery.PeerPosition{}, "0.0.0", 0.0, 0, 5)
-	p1 := discovery.NewPeerDetailed([]byte("key1"), seed1.IP, seed1.Port, time.Now(), st1)
-	p2 := discovery.NewPeerDetailed([]byte("key2"), seed2.IP, seed1.Port, time.Now(), st2)
-	p3 := discovery.NewPeerDetailed([]byte("key3"), seed3.IP, seed1.Port, time.Now(), st3)
-	repo.SetPeer(p1)
-	repo.SetPeer(p2)
-	repo.SetPeer(p3)
-	p4 := discovery.NewPeerDetailed([]byte("key4"), net.ParseIP("185.123.4.9"), 4000, time.Now(), st1)
-	repo.SetPeer(p4)
-	assert.Equal(t, 5, len(repo.peers))
-	selfpeer, _ := repo.GetOwnedPeer()
-	selfpeer.Refresh(discovery.BootstrapingStatus, 0.0, "0.0.0", 5, 0)
-	s, _ := srv.PeerStatus(selfpeer)
-	assert.Equal(t, discovery.StorageOnlyStatus, s)
-}
-
-/*
-Scenario: check state3
-	Given a peer with 3 seed (discoveredPeersNumber=5 for all seeds) / 5 peers on the repo / processstate is KO
-	When check state
-	Then state is FaultyState
-*/
-
-func TestState3(t *testing.T) {
-	repo := new(mockPeerRepository)
-	srv := NewService(repo, new(mockPeerMonitor), new(mockSystemNetworker3), new(mockRobotWatcher))
-
-	initP := discovery.NewStartupPeer([]byte("key"), net.ParseIP("127.0.0.1"), 3000, "0.0", discovery.PeerPosition{})
-	repo.SetPeer(initP)
-	seed1 := discovery.Seed{IP: net.ParseIP("10.1.1.1"), Port: 3000}
-	seed2 := discovery.Seed{IP: net.ParseIP("10.1.1.2"), Port: 3001}
-	seed3 := discovery.Seed{IP: net.ParseIP("10.1.1.3"), Port: 3002}
-	repo.SetSeed(seed1)
-	repo.SetSeed(seed2)
-	repo.SetSeed(seed3)
-	assert.Equal(t, 3, len(repo.seeds))
-	st1 := discovery.NewState("0.0", discovery.OkStatus, discovery.PeerPosition{}, "0.0.0", 0.0, 0, 5)
-	st2 := discovery.NewState("0.0", discovery.OkStatus, discovery.PeerPosition{}, "0.0.0", 0.0, 0, 5)
-	st3 := discovery.NewState("0.0", discovery.OkStatus, discovery.PeerPosition{}, "0.0.0", 0.0, 0, 5)
-	p1 := discovery.NewPeerDetailed([]byte("key1"), seed1.IP, seed1.Port, time.Now(), st1)
-	p2 := discovery.NewPeerDetailed([]byte("key2"), seed2.IP, seed1.Port, time.Now(), st2)
-	p3 := discovery.NewPeerDetailed([]byte("key3"), seed3.IP, seed1.Port, time.Now(), st3)
-	repo.SetPeer(p1)
-	repo.SetPeer(p2)
-	repo.SetPeer(p3)
-	p4 := discovery.NewPeerDetailed([]byte("key4"), net.ParseIP("185.123.4.9"), 4000, time.Now(), st1)
-	repo.SetPeer(p4)
-	assert.Equal(t, 5, len(repo.peers))
-	selfpeer, _ := repo.GetOwnedPeer()
-	selfpeer.Refresh(discovery.BootstrapingStatus, 0.0, "0.0.0", 5, 0)
-	s, _ := srv.PeerStatus(selfpeer)
-	assert.Equal(t, discovery.FaultStatus, s)
-}
-
-type mockPeerRepository struct {
-	peers []discovery.Peer
-	seeds []discovery.Seed
-}
-
-func (r *mockPeerRepository) CountKnownPeers() (int, error) {
-	return len(r.peers), nil
-}
-
-func (r *mockPeerRepository) GetOwnedPeer() (p discovery.Peer, err error) {
-	for _, p := range r.peers {
-		if p.IsOwned() {
-			return p, nil
+//////////////////////////////////////////////////////////
+// 						MOCKS
+/////////////////////////////////////////////////////////
+
+type monitor struct{}
+
+func (w monitor) CPULoad() (string, error) {
+	return "0.62 0.77 0.71 4/972 26361", nil
+}
+
+func (w monitor) FreeDiskSpace() (float64, error) {
+	return 212383852, nil
+}
+
+func (w monitor) P2PFactor() (int, error) {
+	return 1, nil
+}
+
+type mockRepository struct {
+	ownedPeer       discovery.Peer
+	discoveredPeers []discovery.Peer
+	seedPeers       []discovery.Seed
+}
+
+func (r *mockRepository) CountDiscoveredPeers() (int, error) {
+	return len(r.discoveredPeers), nil
+}
+
+//GetOwnedPeer return the local peer
+func (r *mockRepository) GetOwnedPeer() (discovery.Peer, error) {
+	return r.ownedPeer, nil
+}
+
+//ListSeedPeers return all the seed on the mockRepository
+func (r *mockRepository) ListSeedPeers() ([]discovery.Seed, error) {
+	return r.seedPeers, nil
+}
+
+//ListDiscoveredPeers returns all the discoveredPeers on the mockRepository
+func (r *mockRepository) ListDiscoveredPeers() ([]discovery.Peer, error) {
+	return r.discoveredPeers, nil
+}
+
+func (r *mockRepository) SetPeer(peer discovery.Peer) error {
+	if peer.Owned() {
+		r.ownedPeer = peer
+		return nil
+	}
+	if r.containsPeer(peer) {
+		for _, p := range r.discoveredPeers {
+			if p.Identity().PublicKey().Equals(peer.Identity().PublicKey()) {
+				p = peer
+				break
+			}
 		}
+	} else {
+		r.discoveredPeers = append(r.discoveredPeers, peer)
+	}
+	return nil
+}
+
+func (r *mockRepository) SetSeed(s discovery.Seed) error {
+	r.seedPeers = append(r.seedPeers, s)
+	return nil
+}
+
+//GetPeerByIP get a peer from the mockRepository using its ip
+func (r *mockRepository) GetPeerByIP(ip net.IP) (p discovery.Peer, err error) {
+	if r.ownedPeer.Identity().IP().Equal(ip) {
+		return r.ownedPeer, nil
+	}
+	for i := 0; i < len(r.discoveredPeers); i++ {
+		if r.discoveredPeers[i].Identity().IP().Equal(ip) {
+			return r.discoveredPeers[i], nil
+		}
 	}
 	return
 }
 
-func (r *mockPeerRepository) SetPeer(p discovery.Peer) error {
-	r.peers = append(r.peers, p)
-	return nil
-}
-
-func (r *mockPeerRepository) SetSeed(s discovery.Seed) error {
-	r.seeds = append(r.seeds, s)
-	return nil
-}
-
-func (r *mockPeerRepository) ListKnownPeers() ([]discovery.Peer, error) {
-	return r.peers, nil
-}
-
-func (r *mockPeerRepository) ListSeedPeers() ([]discovery.Seed, error) {
-	return r.seeds, nil
-}
-
-func (r *mockPeerRepository) GetPeerByIP(ip net.IP) (p discovery.Peer, err error) {
-	for i := 0; i < len(r.peers); i++ {
-		if string(ip) == string(r.peers[i].IP()) {
-			return r.peers[i], nil
-		}
-	}
-	return
-}
-
-func (r *mockPeerRepository) updatePeer(peer discovery.Peer) error {
-	for _, p := range r.peers {
-		if string(p.PublicKey()) == string(peer.PublicKey()) {
-			p = peer
-			break
-		}
-	}
-	return nil
-}
-
-func (r *mockPeerRepository) containsPeer(peer discovery.Peer) bool {
-	mPeers := make(map[string]discovery.Peer, 0)
-	for _, p := range r.peers {
-		mPeers[hex.EncodeToString(p.PublicKey())] = peer
-	}
-
-	_, exist := mPeers[hex.EncodeToString(peer.PublicKey())]
+func (r *mockRepository) containsPeer(p discovery.Peer) bool {
+	mdiscoveredPeers := make(map[string]discovery.Peer, 0)
+	for _, p := range r.discoveredPeers {
+		mdiscoveredPeers[hex.EncodeToString(p.Identity().PublicKey())] = p
+	}
+
+	_, exist := mdiscoveredPeers[hex.EncodeToString(p.Identity().PublicKey())]
 	return exist
 }
 
-type mockPeerMonitor struct{}
-
-func (w mockPeerMonitor) CPULoad() (string, error) {
-	return "0.62 0.77 0.71 4/972 26361", nil
-}
-
-func (w mockPeerMonitor) FreeDiskSpace() (float64, error) {
-	return 212383852, nil
-}
-
-func (w mockPeerMonitor) P2PFactor() (int, error) {
-	return 1, nil
-}
-
-type mockPeerNetworker struct{}
-
-func (n mockPeerNetworker) IP() (net.IP, error) {
-	return net.ParseIP("127.0.0.1"), nil
-}
-
-func (n mockPeerNetworker) CheckInternetState() error {
-	return nil
-}
-
-func (n mockPeerNetworker) CheckNtpState() error {
-	return nil
-}
-
-type mockRobotWatcher struct{}
-
-func (r mockRobotWatcher) CheckAutodiscoveryProcess(port int) error {
-	return nil
-}
-
-func (r mockRobotWatcher) CheckDataProcess() error {
-	return nil
-}
-
-func (r mockRobotWatcher) CheckMiningProcess() error {
-	return nil
-}
-
-func (r mockRobotWatcher) CheckAIProcess() error {
-	return nil
-}
-
-func (r mockRobotWatcher) CheckScyllaDbProcess() error {
-	return nil
-}
-
-func (r mockRobotWatcher) CheckRedisProcess() error {
-	return nil
-}
-
-func (r mockRobotWatcher) CheckRabbitmqProcess() error {
+type Networker struct{}
+
+func (n Networker) IP() (net.IP, error) {
+	return net.ParseIP("127.0.0.1"), nil
+}
+
+func (n Networker) CheckInternetState() error {
+	return nil
+}
+
+func (n Networker) CheckNtpState() error {
+	return nil
+}
+
+type NetworkerNTPFails struct{}
+
+func (n NetworkerNTPFails) IP() (net.IP, error) {
+	return net.ParseIP("127.0.0.1"), nil
+}
+
+func (n NetworkerNTPFails) CheckInternetState() error {
+	return nil
+}
+
+func (n NetworkerNTPFails) CheckNtpState() error {
+	return errors.New("System Clock have a big Offset check the ntp configuration of the system")
+}
+
+type NetworkerInternetFails struct{}
+
+func (n NetworkerInternetFails) IP() (net.IP, error) {
+	return net.ParseIP("127.0.0.1"), nil
+}
+
+func (n NetworkerInternetFails) CheckInternetState() error {
+	return errors.New("required processes are not running")
+}
+
+func (n NetworkerInternetFails) CheckNtpState() error {
+	return nil
+}
+
+type robotWatcher struct{}
+
+func (r robotWatcher) CheckAutodiscoveryProcess(port int) error {
+	return nil
+}
+
+func (r robotWatcher) CheckDataProcess() error {
+	return nil
+}
+
+func (r robotWatcher) CheckMiningProcess() error {
+	return nil
+}
+
+func (r robotWatcher) CheckAIProcess() error {
+	return nil
+}
+
+func (r robotWatcher) CheckScyllaDbProcess() error {
+	return nil
+}
+
+func (r robotWatcher) CheckRedisProcess() error {
+	return nil
+}
+
+func (r robotWatcher) CheckRabbitmqProcess() error {
 	return nil
 }
 
@@ -345,58 +335,15 @@
 }
 
 type mockSystemNetworker3 struct{}
-=======
-	repo.AddPeer(initP)
-
-	seed1 := discovery.Seed{IP: net.ParseIP("10.1.1.1"), Port: 3000}
-	seed2 := discovery.Seed{IP: net.ParseIP("10.1.1.2"), Port: 3001}
-	seed3 := discovery.Seed{IP: net.ParseIP("10.1.1.3"), Port: 3002}
-
-	repo.AddSeed(seed1)
-	repo.AddSeed(seed2)
-	repo.AddSeed(seed3)
-
-	assert.Equal(t, 3, len(repo.Seeds))
-
-	st1 := discovery.NewPeerAppState("0.0", discovery.OkStatus, discovery.PeerPosition{}, "0.0.0", 0.0, 0, 5)
-	st2 := discovery.NewPeerAppState("0.0", discovery.OkStatus, discovery.PeerPosition{}, "0.0.0", 0.0, 0, 5)
-	st3 := discovery.NewPeerAppState("0.0", discovery.OkStatus, discovery.PeerPosition{}, "0.0.0", 0.0, 0, 5)
-
-	p1 := discovery.NewDiscoveredPeer(
-		discovery.NewPeerIdentity(seed1.IP, seed1.Port, []byte("key1")),
-		discovery.NewPeerHeartbeatState(time.Now(), 0),
-		st1,
-	)
-
-	p2 := discovery.NewDiscoveredPeer(
-		discovery.NewPeerIdentity(seed2.IP, seed2.Port, []byte("key2")),
-		discovery.NewPeerHeartbeatState(time.Now(), 0),
-		st2,
-	)
-
-	p3 := discovery.NewDiscoveredPeer(
-		discovery.NewPeerIdentity(seed3.IP, seed3.Port, []byte("key3")),
-		discovery.NewPeerHeartbeatState(time.Now(), 0),
-		st3,
-	)
-	repo.AddPeer(p1)
-	repo.AddPeer(p2)
-	repo.AddPeer(p3)
-
-	p4 := discovery.NewDiscoveredPeer(
-		discovery.NewPeerIdentity(net.ParseIP("185.123.4.9"), 4000, []byte("key4")),
-		discovery.NewPeerHeartbeatState(time.Now(), 0),
-		st1)
-
-	repo.AddPeer(p4)
->>>>>>> 9be10fed
-
-	assert.Equal(t, 5, len(repo.Peers))
-
-	selfpeer, err := repo.GetOwnedPeer()
-	selfpeer.Refresh(discovery.BootstrapingStatus, 0.0, "0.0.0", 5, 5)
-
-	s, err := srv.PeerStatus(selfpeer)
-	assert.Equal(t, nil, err)
-	assert.Equal(t, discovery.OkStatus, s)
+
+func (n mockSystemNetworker3) IP() (net.IP, error) {
+	return net.ParseIP("127.0.0.1"), nil
+}
+
+func (n mockSystemNetworker3) CheckInternetState() error {
+	return errors.New("required processes are not running")
+}
+
+func (n mockSystemNetworker3) CheckNtpState() error {
+	return nil
 }