package main

import (
	"flag"
	"fmt"
	"log"
	"net"
	"os"
	"time"

	"github.com/uniris/uniris-core/autodiscovery/pkg/bootstraping"
	"github.com/uniris/uniris-core/autodiscovery/pkg/monitoring"
	"github.com/uniris/uniris-core/autodiscovery/pkg/storage/redis"
	"github.com/uniris/uniris-core/autodiscovery/pkg/system"

	"github.com/uniris/uniris-core/autodiscovery/pkg/gossip"
	"github.com/uniris/uniris-core/autodiscovery/pkg/transport/rabbitmq"
	"github.com/uniris/uniris-core/autodiscovery/pkg/transport/rpc"

	discovery "github.com/uniris/uniris-core/autodiscovery/pkg"

	api "github.com/uniris/uniris-core/autodiscovery/api/protobuf-spec"
	"google.golang.org/grpc"
)

const (
	defaultConfFile = "../../../default-conf.yml"
)

func main() {
	log.Print("Service starting...")

	conf, err := loadConfiguration()
	if err != nil {
		log.Fatal(err)
	}

	log.Print("PEER CONFIGURATION")
	log.Print("=================================")
	log.Printf("Network type: %s", conf.Network)
	log.Printf("Key: %s", conf.PublicKey)
	log.Printf("Port: %d", conf.Discovery.Port)
	log.Printf("Version: %s", conf.Version)

	//Initializes dependencies
	repo, err := redis.NewRepository(conf.Discovery.Redis)
	if err != nil {
		log.Fatal("Cannot connect with redis")
	}
	var np monitoring.PeerNetworker
	if conf.Network == "public" {
		np = system.NewPublicNetworker()
	} else {
		if conf.NetworkInterface == "" {
			log.Fatal("Missing the network interface configuration when using the private network")
		}
		np = system.NewPrivateNetworker(conf.NetworkInterface)
	}
	pos := system.NewPeerPositioner()
	notif := rabbitmq.NewNotifier()
	msg := rpc.NewMessenger()
	mon := monitoring.NewService(repo, system.NewPeerMonitor(), np, system.NewRobotWatcher())
	gos := gossip.NewService(repo, msg, notif, mon)
	boot := bootstraping.NewService(repo, pos, np)

	//Initializes the seeds
	if err := boot.LoadSeeds(conf.Discovery.Seeds); err != nil {
		log.Fatal(err)
	}

	//Stores the startup peer
	startPeer, err := boot.Startup([]byte(conf.PublicKey), conf.Discovery.Port, conf.Version)
	if err != nil {
		log.Fatal(err)
	}

	log.Printf("Endpoint: %s", startPeer.Endpoint())
	log.Print("=================================")

	//Starts server
	go func() {
		if err := startServer(conf.Discovery.Port, repo, gos, mon, notif); err != nil {
			log.Fatal(err)
		}
	}()

	//Starts gossiping
	time.Sleep(1 * time.Second)
	log.Print("Start gossip...")
<<<<<<< HEAD
	if err := gos.Spread(startPeer); err != nil {
		log.Print(err)
=======
	g := gossip.NewService(repo, msg, notif, monit)
	ticker := time.NewTicker(1 * time.Second)
	for range ticker.C {
		if err := g.Spread(startPeer); err != nil {
			log.Printf("Gossip failure: %s", err.Error())
		}
		selfp, _ := repo.GetOwnedPeer()
		log.Printf("DEBUG: cpu: %s, freedisk: %b, status: %d, discoveredPeersNumber: %d", selfp.AppState().CPULoad(), selfp.AppState().FreeDiskSpace(), selfp.AppState().Status(), selfp.AppState().DiscoveredPeersNumber())
>>>>>>> 9be10fed
	}
}

func loadConfiguration() (*system.UnirisConfig, error) {
	confFile := flag.String("conf-file", defaultConfFile, "Configuration file")
	flag.Parse()

	var conf *system.UnirisConfig
	if os.Getenv("UNIRIS_VERSION") != "" {
		conf, err := system.BuildFromEnv()
		if err != nil {
			return nil, err
		}
		return conf, nil
	}
	conf, err := system.BuildFromFile(*confFile)
	if err != nil {
		return nil, err
	}
	return conf, nil
}

func startServer(port int, repo discovery.Repository, gos gossip.Service, mon monitoring.Service, notif gossip.Notifier) error {
	lis, err := net.Listen("tcp", fmt.Sprintf(":%d", port))
	if err != nil {
		return err
	}
	grpcServer := grpc.NewServer()
	api.RegisterDiscoveryServer(grpcServer, rpc.NewHandler(repo, gos, mon, notif))
	log.Printf("Server listening on %d", port)
	if err := grpcServer.Serve(lis); err != nil {
		return err
	}
	return nil
}<|MERGE_RESOLUTION|>--- conflicted
+++ resolved
@@ -60,7 +60,7 @@
 	notif := rabbitmq.NewNotifier()
 	msg := rpc.NewMessenger()
 	mon := monitoring.NewService(repo, system.NewPeerMonitor(), np, system.NewRobotWatcher())
-	gos := gossip.NewService(repo, msg, notif, mon)
+	gos := gossip.NewService(repo, msg, notif)
 	boot := bootstraping.NewService(repo, pos, np)
 
 	//Initializes the seeds
@@ -87,19 +87,8 @@
 	//Starts gossiping
 	time.Sleep(1 * time.Second)
 	log.Print("Start gossip...")
-<<<<<<< HEAD
 	if err := gos.Spread(startPeer); err != nil {
 		log.Print(err)
-=======
-	g := gossip.NewService(repo, msg, notif, monit)
-	ticker := time.NewTicker(1 * time.Second)
-	for range ticker.C {
-		if err := g.Spread(startPeer); err != nil {
-			log.Printf("Gossip failure: %s", err.Error())
-		}
-		selfp, _ := repo.GetOwnedPeer()
-		log.Printf("DEBUG: cpu: %s, freedisk: %b, status: %d, discoveredPeersNumber: %d", selfp.AppState().CPULoad(), selfp.AppState().FreeDiskSpace(), selfp.AppState().Status(), selfp.AppState().DiscoveredPeersNumber())
->>>>>>> 9be10fed
 	}
 }
 
