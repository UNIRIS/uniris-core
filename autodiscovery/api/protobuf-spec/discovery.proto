--- conflicted
+++ resolved
@@ -17,24 +17,14 @@
 
 message AckRequest {
     PeerDigest Initiator = 1;
-<<<<<<< HEAD
     PeerDigest Target = 2;
-    repeated PeerDetailed RequestedPeers = 3;
-=======
-    PeerDigest Receiver = 2;
     repeated PeerDiscovered RequestedPeers = 3;
->>>>>>> 9be10fed
 }
 
 message SynAck {
     PeerDigest Initiator = 1;
-<<<<<<< HEAD
     PeerDigest Target = 2;
-    repeated PeerDetailed NewPeers = 3;
-=======
-    PeerDigest Receiver = 2;
     repeated PeerDiscovered NewPeers = 3;
->>>>>>> 9be10fed
     repeated PeerDigest UnknownPeers = 4;
 }
 
