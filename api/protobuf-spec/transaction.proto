syntax = "proto3";

package api;

service TransactionService {
    rpc GetLastTransaction(GetLastTransactionRequest) returns (GetLastTransactionResponse);
    rpc GetTransactionStatus(GetTransactionStatusRequest) returns (GetTransactionStatusResponse);
    rpc StoreTransaction(StoreTransactionRequest) returns (StoreTransactionResponse);
    rpc TimeLockTransaction(TimeLockTransactionRequest) returns (TimeLockTransactionResponse);
    rpc LeadTransactionMining(LeadTransactionMiningRequest) returns (LeadTransactionMiningResponse);
    rpc ConfirmTransactionValidation(ConfirmTransactionValidationRequest) returns (ConfirmTransactionValidationResponse);
}

message GetLastTransactionRequest{
    bytes transaction_address = 1;
    TransactionType type = 2;
    int64 timestamp = 3;
    bytes signature_request = 4;
}

message GetLastTransactionResponse {
    Transaction transaction = 1;
    int64 timestamp = 2;
    bytes signature_response = 3;
}

message GetTransactionStatusRequest {
    bytes transaction_hash = 1;
    int64 timestamp = 2;
    bytes signature_request = 3;
}

message GetTransactionStatusResponse {
    TransactionStatus status = 1;
    int64 timestamp = 2;
    bytes signature_response = 3;
}

message StoreTransactionRequest {
    MinedTransaction mined_transaction = 1;
    int32 minimum_validations = 2;
    int64 timestamp = 3;
    bytes signature_request = 4;
}

message StoreTransactionResponse {
    int64 timestamp = 1;
    bytes signature_response = 2;
}

<<<<<<< HEAD
message TimeLockTransactionRequest {
=======
message LockTransactionRequest {
>>>>>>> Enable ed25519 curve, adaptative signature/encryption based on multi-crypto algo key and multi-support of hash
    bytes transaction_hash = 1;
    bytes address = 2;
    bytes master_node_public_key = 3;
    int64 timestamp = 4;
    bytes signature_request = 5;
}

message TimeLockTransactionResponse {
    int64 timestamp = 1;
    bytes signature_response = 2;
}

message LeadTransactionMiningRequest {
    Transaction transaction = 1;
    int32 minimum_validations = 2;
<<<<<<< HEAD
    repeated NodeHeader welcome_headers = 3;
    int64 timestamp = 4;
    bytes signature_request = 5;
=======
    int64 timestamp = 3;
    bytes signature_request = 4;
>>>>>>> 70f761d2
}

message LeadTransactionMiningResponse {
    int64 timestamp = 1;
    bytes signature_response = 2;
}

message ConfirmTransactionValidationRequest {
    Transaction transaction = 1;
    MasterValidation master_validation = 2;
    int64 timestamp = 3;
    bytes signature_request = 4;
}

message ConfirmTransactionValidationResponse {
    Validation validation = 1;
    int64 timestamp = 2;
    bytes signature_response = 3;
}


message SharedKeyPair{
    bytes encrypted_private_key = 1;
    bytes public_key = 2;
}

enum TransactionType {
    KEYCHAIN = 0;
    ID = 1;
    CONTRACT_CREATION = 2;
}

message Transaction {
    bytes address = 1;
    TransactionType type = 2;
    map<string, bytes> data = 3;
    int64 timestamp = 4;
    bytes public_key = 5;
    bytes signature = 6;
    bytes emitter_signature = 7;
    SharedKeyPair shared_keys_emitter_proposal = 8;
    bytes transaction_hash = 9;
}

message MasterValidation {
<<<<<<< HEAD
    repeated bytes previous_validation_nodes = 1;
=======
    repeated bytes previous_transaction_nodes = 1;
>>>>>>> 70f761d2
    bytes proof_of_work = 2;
    Validation pre_validation = 3;
    repeated NodeHeader welcome_headers = 4;
    repeated NodeHeader validation_headers = 5;
    repeated NodeHeader storage_headers = 6;
}

message NodeHeader {
    bytes public_key = 1;
    bool isUnreachable = 2;
    bool isMaster = 3;
    int32 patchNumber = 4;
    bool isOK = 5;
}

message Validation {
    enum ValidationStatus {
        NO = 0;
        OK = 1;
    }
    
    bytes public_key = 1;
    ValidationStatus status = 2;
    int64 timestamp = 3;
    bytes signature = 4;
}

message MinedTransaction {
    Transaction transaction = 1;
    MasterValidation master_validation = 2;
    repeated Validation confirm_validations = 3;
}


enum TransactionStatus {
    UNKNOWN = 0;
    IN_PROGRESS = 1;
    SUCCESS = 2;
    FAILURE = 3;
}<|MERGE_RESOLUTION|>--- conflicted
+++ resolved
@@ -48,11 +48,7 @@
     bytes signature_response = 2;
 }
 
-<<<<<<< HEAD
 message TimeLockTransactionRequest {
-=======
-message LockTransactionRequest {
->>>>>>> Enable ed25519 curve, adaptative signature/encryption based on multi-crypto algo key and multi-support of hash
     bytes transaction_hash = 1;
     bytes address = 2;
     bytes master_node_public_key = 3;
@@ -68,14 +64,9 @@
 message LeadTransactionMiningRequest {
     Transaction transaction = 1;
     int32 minimum_validations = 2;
-<<<<<<< HEAD
     repeated NodeHeader welcome_headers = 3;
     int64 timestamp = 4;
     bytes signature_request = 5;
-=======
-    int64 timestamp = 3;
-    bytes signature_request = 4;
->>>>>>> 70f761d2
 }
 
 message LeadTransactionMiningResponse {
@@ -121,11 +112,7 @@
 }
 
 message MasterValidation {
-<<<<<<< HEAD
     repeated bytes previous_validation_nodes = 1;
-=======
-    repeated bytes previous_transaction_nodes = 1;
->>>>>>> 70f761d2
     bytes proof_of_work = 2;
     Validation pre_validation = 3;
     repeated NodeHeader welcome_headers = 4;
