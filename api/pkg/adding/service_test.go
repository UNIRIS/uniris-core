package adding

import (
	"errors"
	"testing"

	"github.com/stretchr/testify/assert"
)

/*
Scenario: Enroll an user
	Given a encrypted public key and a signature
	When I want to get the account details
	Then I can get the encrypted data from the roboto
*/
func TestAddAccount(t *testing.T) {
	s := service{
		client:       mockClient{},
		sigVerif:     mockGoodSignatureVerifer{},
		sharedBioPub: "my key",
	}

	req := AccountCreationRequest{
		EncryptedBioData:      "encrypted bio data",
		EncryptedKeychainData: "encrypted wallet data",
		SignatureRequest:      "signature request",
		SignaturesBio: Signatures{
			BiodSig:   "biod signature",
			PersonSig: "person sig",
		},
		SignaturesKeychain: Signatures{
			BiodSig:   "biod signature",
			PersonSig: "person sig",
		},
	}

	res, err := s.AddAccount(req)
	assert.Nil(t, err)
	assert.Equal(t, "transaction hash", res.Transactions.Biometric.TransactionHash)
	assert.Equal(t, "transaction hash", res.Transactions.Keychain.TransactionHash)
	assert.Equal(t, "signature of the response", res.Signature)
}

/*
Scenario: Catch invalid signature when get account's details from the robot
	Given a encrypted public key and a invalid signature
	When I want to get the account details
	Then I get an error
*/
func TestAddAccountInvalidSig(t *testing.T) {
	s := service{
		client:       mockClient{},
		sigVerif:     mockBadSignatureVerifer{},
		sharedBioPub: "my key",
	}

	req := AccountCreationRequest{
		EncryptedBioData:      "encrypted bio data",
		EncryptedKeychainData: "encrypted wallet data",
		SignatureRequest:      "signature request",
		SignaturesBio: Signatures{
			BiodSig:   "biod signature",
			PersonSig: "person sig",
		},
		SignaturesKeychain: Signatures{
			BiodSig:   "biod signature",
			PersonSig: "person sig",
		},
	}

	_, err := s.AddAccount(req)
	assert.Equal(t, err, errors.New("Invalid signature"))
}

type mockClient struct{}

func (c mockClient) AddAccount(AccountCreationRequest) (*AccountCreationResult, error) {
	return &AccountCreationResult{
<<<<<<< HEAD
		Transactions: AccountCreationTransactions{
=======
		Transactions: AccountCreationTransactionsResult{
>>>>>>> a4d619ab
			Biometric: TransactionResult{
				TransactionHash: "transaction hash",
			},
			Keychain: TransactionResult{
				TransactionHash: "transaction hash",
			},
		},
		Signature: "signature of the response",
	}, nil
}

type mockGoodSignatureVerifer struct{}

func (v mockGoodSignatureVerifer) VerifyAccountCreationRequestSignature(data AccountCreationRequest, pubKey string) error {
	return nil
}

type mockBadSignatureVerifer struct{}

func (v mockBadSignatureVerifer) VerifyAccountCreationRequestSignature(data AccountCreationRequest, pubKey string) error {
	return errors.New("Invalid signature")
}<|MERGE_RESOLUTION|>--- conflicted
+++ resolved
@@ -76,11 +76,7 @@
 
 func (c mockClient) AddAccount(AccountCreationRequest) (*AccountCreationResult, error) {
 	return &AccountCreationResult{
-<<<<<<< HEAD
-		Transactions: AccountCreationTransactions{
-=======
 		Transactions: AccountCreationTransactionsResult{
->>>>>>> a4d619ab
 			Biometric: TransactionResult{
 				TransactionHash: "transaction hash",
 			},
