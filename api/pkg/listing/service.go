--- conflicted
+++ resolved
@@ -39,15 +39,7 @@
 }
 
 func (s service) ExistAccount(encryptedHash string, sig string) error {
-<<<<<<< HEAD
-	if err := s.sigVerif.VerifyHashSignature(encryptedHash, s.sharedBioPub, sig); err != nil {
-		return err
-	}
-
-	_, err := s.client.GetAccount(encryptedHash)
-=======
 	_, err := s.GetAccount(encryptedHash, sig)
->>>>>>> a4d619ab
 	if err != nil {
 		return err
 	}
