package consensus

import (
	"crypto/rand"
	"log"
	"testing"

	"encoding/hex"
	"encoding/json"
	"time"

	"github.com/stretchr/testify/assert"
	"github.com/uniris/uniris-core/pkg/chain"
	"github.com/uniris/uniris-core/pkg/crypto"
	"github.com/uniris/uniris-core/pkg/shared"
)

/*
Scenario: request transaction validations
	Given a transaction to validate
	When I aprop validations to a pool
	Then I get validations from them
*/
func TestRequestValidations(t *testing.T) {
	poolR := &mockPoolRequester{}
	pv, pub, _ := crypto.GenerateECKeyPair(crypto.Ed25519Curve, rand.Reader)
	pubB, _ := pub.Marshal()

	v, _ := buildValidation(chain.ValidationOK, pub, pv)
	wHeaders := []chain.NodeHeader{chain.NewNodeHeader(pub, false, false, 0, true)}
	vHeaders := []chain.NodeHeader{chain.NewNodeHeader(pub, false, false, 0, true)}
	sHeaders := []chain.NodeHeader{chain.NewNodeHeader(pub, false, false, 0, true)}
	mv, _ := chain.NewMasterValidation([]crypto.PublicKey{}, pub, v, wHeaders, vHeaders, sHeaders)

<<<<<<< HEAD
	prop, _ := shared.NewEmitterCrossKeyPair(hex.EncodeToString([]byte("pvKey")), pub)
=======
	prop, _ := shared.NewEmitterKeyPair([]byte("pvkey"), pub)
>>>>>>> f2165148

	data := map[string][]byte{
		"encrypted_aes_key":         []byte("aesKey"),
		"encrypted_address_by_node": []byte("addr"),
		"encrypted_address_by_id":   []byte("addr"),
	}

	txRaw, _ := json.Marshal(map[string]interface{}{
		"addr": hex.EncodeToString(crypto.Hash([]byte("addr"))),
		"data": map[string]string{
			"encrypted_aes_key":         hex.EncodeToString([]byte("aesKey")),
			"encrypted_address_by_node": hex.EncodeToString([]byte("addr")),
			"encrypted_address_by_id":   hex.EncodeToString([]byte("addr")),
		},
		"timestamp":  time.Now().Unix(),
		"type":       chain.KeychainTransactionType,
		"public_key": hex.EncodeToString(pubB),
		"em_shared_keys_proposal": map[string]string{
			"encrypted_private_key": hex.EncodeToString([]byte("pvkey")),
			"public_key":            hex.EncodeToString(pubB),
		},
	})
	sig, _ := pv.Sign(txRaw)
	txSigned, _ := json.Marshal(map[string]interface{}{
		"addr": hex.EncodeToString(crypto.Hash([]byte("addr"))),
		"data": map[string]string{
			"encrypted_aes_key":         hex.EncodeToString([]byte("aesKey")),
			"encrypted_address_by_node": hex.EncodeToString([]byte("addr")),
			"encrypted_address_by_id":   hex.EncodeToString([]byte("addr")),
		},
		"timestamp":  time.Now().Unix(),
		"type":       chain.KeychainTransactionType,
		"public_key": hex.EncodeToString(pubB),
		"em_shared_keys_proposal": map[string]string{
			"encrypted_private_key": hex.EncodeToString([]byte("pvkey")),
			"public_key":            hex.EncodeToString(pubB),
		},
		"signature": hex.EncodeToString(sig),
	})
	emSig, _ := pv.Sign(txSigned)
	txEmSigned, _ := json.Marshal(map[string]interface{}{
		"addr": hex.EncodeToString(crypto.Hash([]byte("addr"))),
		"data": map[string]string{
			"encrypted_aes_key":         hex.EncodeToString([]byte("aesKey")),
			"encrypted_address_by_node": hex.EncodeToString([]byte("addr")),
			"encrypted_address_by_id":   hex.EncodeToString([]byte("addr")),
		},
		"timestamp":  time.Now().Unix(),
		"type":       chain.KeychainTransactionType,
		"public_key": hex.EncodeToString(pubB),
		"em_shared_keys_proposal": map[string]string{
			"encrypted_private_key": hex.EncodeToString([]byte("pvkey")),
			"public_key":            hex.EncodeToString(pubB),
		},
		"signature":    hex.EncodeToString(sig),
		"em_signature": hex.EncodeToString(emSig),
	})
	tx, err := chain.NewTransaction(crypto.Hash([]byte("addr")), chain.KeychainTransactionType, data, time.Now(), pub, prop, sig, emSig, crypto.Hash(txEmSigned))

	valids, err := requestValidations(tx, mv, Pool{}, 1, poolR)
	assert.Nil(t, err)
	assert.NotEmpty(t, valids)
	assert.Equal(t, chain.ValidationOK, valids[0].Status())
}

/*
Scenario: Create a node validation
	Given a validation status
	When I want to create node validation
	Then I get a validation signed
*/
func TestBuildValidation(t *testing.T) {
	pv, pub, _ := crypto.GenerateECKeyPair(crypto.Ed25519Curve, rand.Reader)

	v, err := buildValidation(chain.ValidationOK, pub, pv)
	assert.Nil(t, err)
	assert.Equal(t, pub, v.PublicKey())
	assert.Nil(t, err)
	assert.Equal(t, time.Now().Unix(), v.Timestamp().Unix())
	assert.Equal(t, chain.ValidationOK, v.Status())
	ok, err := v.IsValid()
	assert.True(t, ok)
}

/*
Scenario: Validate an incoming transaction
	Given a valid transaction
	When I want to valid the transaction
	Then I get a validation with status OK
*/
func TestValidateTransaction(t *testing.T) {
	pv, pub, _ := crypto.GenerateECKeyPair(crypto.Ed25519Curve, rand.Reader)
	pubB, _ := pub.Marshal()

<<<<<<< HEAD
	prop, _ := shared.NewEmitterCrossKeyPair(hex.EncodeToString([]byte("pvKey")), pub)
=======
	prop, _ := shared.NewEmitterKeyPair([]byte("pvkey"), pub)
>>>>>>> f2165148

	data := map[string][]byte{
		"encrypted_aes_key":         []byte("aesKey"),
		"encrypted_address_by_node": []byte("addr"),
		"encrypted_address_by_id":   []byte("addr"),
	}

	txRaw, _ := json.Marshal(map[string]interface{}{
		"addr": hex.EncodeToString(crypto.Hash([]byte("addr"))),
		"data": map[string]string{
			"encrypted_aes_key":         hex.EncodeToString([]byte("aesKey")),
			"encrypted_address_by_node": hex.EncodeToString([]byte("addr")),
			"encrypted_address_by_id":   hex.EncodeToString([]byte("addr")),
		},
		"timestamp":  time.Now().Unix(),
		"type":       chain.KeychainTransactionType,
		"public_key": hex.EncodeToString(pubB),
		"em_shared_keys_proposal": map[string]string{
			"encrypted_private_key": hex.EncodeToString([]byte("pvkey")),
			"public_key":            hex.EncodeToString(pubB),
		},
	})

	log.Print(string(txRaw))

	sig, _ := pv.Sign(txRaw)
	txSigned, _ := json.Marshal(map[string]interface{}{
		"addr": hex.EncodeToString(crypto.Hash([]byte("addr"))),
		"data": map[string]string{
			"encrypted_aes_key":         hex.EncodeToString([]byte("aesKey")),
			"encrypted_address_by_node": hex.EncodeToString([]byte("addr")),
			"encrypted_address_by_id":   hex.EncodeToString([]byte("addr")),
		},
		"timestamp":  time.Now().Unix(),
		"type":       chain.KeychainTransactionType,
		"public_key": hex.EncodeToString(pubB),
		"em_shared_keys_proposal": map[string]string{
			"encrypted_private_key": hex.EncodeToString([]byte("pvkey")),
			"public_key":            hex.EncodeToString(pubB),
		},
		"signature": hex.EncodeToString(sig),
	})
	emSig, _ := pv.Sign(txSigned)
	txEmSigned, _ := json.Marshal(map[string]interface{}{
		"addr": hex.EncodeToString(crypto.Hash([]byte("addr"))),
		"data": map[string]string{
			"encrypted_aes_key":         hex.EncodeToString([]byte("aesKey")),
			"encrypted_address_by_node": hex.EncodeToString([]byte("addr")),
			"encrypted_address_by_id":   hex.EncodeToString([]byte("addr")),
		},
		"timestamp":  time.Now().Unix(),
		"type":       chain.KeychainTransactionType,
		"public_key": hex.EncodeToString(pubB),
		"em_shared_keys_proposal": map[string]string{
			"encrypted_private_key": hex.EncodeToString([]byte("pvkey")),
			"public_key":            hex.EncodeToString(pubB),
		},
		"signature":    hex.EncodeToString(sig),
		"em_signature": hex.EncodeToString(emSig),
	})
	tx, err := chain.NewTransaction(crypto.Hash([]byte("addr")), chain.KeychainTransactionType, data, time.Now(), pub, prop, sig, emSig, crypto.Hash(txEmSigned))
	assert.Nil(t, err)

	v, _ := buildValidation(chain.ValidationOK, pub, pv)
	wHeaders := []chain.NodeHeader{chain.NewNodeHeader(pub, false, false, 0, true)}
	vHeaders := []chain.NodeHeader{chain.NewNodeHeader(pub, false, false, 0, true)}
	sHeaders := []chain.NodeHeader{chain.NewNodeHeader(pub, false, false, 0, true)}
	mv, _ := chain.NewMasterValidation([]crypto.PublicKey{}, pub, v, wHeaders, vHeaders, sHeaders)

	valid, err := ConfirmTransactionValidation(tx, mv, pub, pv)
	assert.Nil(t, err)
	assert.Equal(t, chain.ValidationOK, valid.Status())
}

/*
Scenario: Validate an incoming transaction with invalid integrity
	Given a transaction with invalid transaction hash or signature
	When I want to valid the transaction
	Then I get a validation with status KO
*/
func TestValidateTransactionWithBadIntegrity(t *testing.T) {
	pv, pub, _ := crypto.GenerateECKeyPair(crypto.Ed25519Curve, rand.Reader)

<<<<<<< HEAD
	prop, _ := shared.NewEmitterCrossKeyPair(hex.EncodeToString([]byte("pvKey")), pub)
=======
	prop, _ := shared.NewEmitterKeyPair([]byte("pvkey"), pub)
>>>>>>> f2165148

	data := map[string][]byte{
		"encrypted_aes_key":         []byte("aesKey"),
		"encrypted_address_by_node": []byte("addr"),
		"encrypted_address_by_id":   []byte("addr"),
	}

	sig, _ := pv.Sign([]byte("tx"))
	tx, _ := chain.NewTransaction(crypto.Hash([]byte("addr")), chain.IDTransactionType, data, time.Now(), pub, prop, sig, sig, crypto.Hash([]byte("hash")))

	v, _ := buildValidation(chain.ValidationOK, pub, pv)
	wHeaders := []chain.NodeHeader{chain.NewNodeHeader(pub, false, false, 0, true)}
	vHeaders := []chain.NodeHeader{chain.NewNodeHeader(pub, false, false, 0, true)}
	sHeaders := []chain.NodeHeader{chain.NewNodeHeader(pub, false, false, 0, true)}
	mv, _ := chain.NewMasterValidation([]crypto.PublicKey{}, pub, v, wHeaders, vHeaders, sHeaders)
	valid, err := ConfirmTransactionValidation(tx, mv, pub, pv)
	assert.Nil(t, err)
	assert.Equal(t, chain.ValidationKO, valid.Status())
}

/*
Scenario: Perform Proof of work
	Given a transaction and em chain keypair stored
	When I want to perform the proof of work of this transaction
	Then I get the valid public key
*/
func TestPerformPOW(t *testing.T) {

	pv, pub, _ := crypto.GenerateECKeyPair(crypto.Ed25519Curve, rand.Reader)
	pubB, _ := pub.Marshal()

<<<<<<< HEAD
	keyReader := &mockSharedKeyReader{}
	emKP, _ := shared.NewEmitterCrossKeyPair(hex.EncodeToString([]byte("pvKey")), pub)
	keyReader.crossEmitterKeys = append(keyReader.crossEmitterKeys, emKP)

	prop, _ := shared.NewEmitterCrossKeyPair(hex.EncodeToString([]byte("pvKey")), pub)
=======
	emReader := &mockEmitterReader{}
	emKP, _ := shared.NewEmitterKeyPair([]byte("pvkey"), pub)
	emReader.emKeys = append(emReader.emKeys, emKP)

	prop, _ := shared.NewEmitterKeyPair([]byte("pvkey"), pub)
>>>>>>> f2165148

	data := map[string][]byte{
		"encrypted_aes_key":         []byte("aesKey"),
		"encrypted_address_by_node": []byte("addr"),
		"encrypted_address_by_id":   []byte("addr"),
	}

	txRaw, _ := json.Marshal(map[string]interface{}{
		"addr": hex.EncodeToString(crypto.Hash([]byte("addr"))),
		"data": map[string]string{
			"encrypted_aes_key":         hex.EncodeToString([]byte("aesKey")),
			"encrypted_address_by_node": hex.EncodeToString([]byte("addr")),
			"encrypted_address_by_id":   hex.EncodeToString([]byte("addr")),
		},
		"timestamp":  time.Now().Unix(),
		"type":       chain.KeychainTransactionType,
		"public_key": hex.EncodeToString(pubB),
		"em_shared_keys_proposal": map[string]string{
			"encrypted_private_key": hex.EncodeToString([]byte("pvkey")),
			"public_key":            hex.EncodeToString(pubB),
		},
	})
	sig, _ := pv.Sign(txRaw)
	txSigned, _ := json.Marshal(map[string]interface{}{
		"addr": hex.EncodeToString(crypto.Hash([]byte("addr"))),
		"data": map[string]string{
			"encrypted_aes_key":         hex.EncodeToString([]byte("aesKey")),
			"encrypted_address_by_node": hex.EncodeToString([]byte("addr")),
			"encrypted_address_by_id":   hex.EncodeToString([]byte("addr")),
		},
		"timestamp":  time.Now().Unix(),
		"type":       chain.KeychainTransactionType,
		"public_key": hex.EncodeToString(pubB),
		"em_shared_keys_proposal": map[string]string{
			"encrypted_private_key": hex.EncodeToString([]byte("pvkey")),
			"public_key":            hex.EncodeToString(pubB),
		},
		"signature": hex.EncodeToString(sig),
	})
	emSig, _ := pv.Sign(txSigned)
	txEmSigned, _ := json.Marshal(map[string]interface{}{
		"addr": hex.EncodeToString(crypto.Hash([]byte("addr"))),
		"data": map[string]string{
			"encrypted_aes_key":         hex.EncodeToString([]byte("aesKey")),
			"encrypted_address_by_node": hex.EncodeToString([]byte("addr")),
			"encrypted_address_by_id":   hex.EncodeToString([]byte("addr")),
		},
		"timestamp":  time.Now().Unix(),
		"type":       chain.KeychainTransactionType,
		"public_key": hex.EncodeToString(pubB),
		"em_shared_keys_proposal": map[string]string{
			"encrypted_private_key": hex.EncodeToString([]byte("pvkey")),
			"public_key":            hex.EncodeToString(pubB),
		},
		"signature":    hex.EncodeToString(sig),
		"em_signature": hex.EncodeToString(emSig),
	})
	tx, err := chain.NewTransaction(crypto.Hash([]byte("addr")), chain.KeychainTransactionType, data, time.Now(), pub, prop, sig, emSig, crypto.Hash(txEmSigned))
	assert.Nil(t, err)

	pow, err := proofOfWork(tx, keyReader)
	assert.Nil(t, err)
	assert.Equal(t, pub, pow)
}

/*
Scenario: Pre-validate a transaction
	Given a transaction
	When I want to prevalidate this transaction
	Then I get the node validation and the proof of work
*/
func TestPreValidateTransaction(t *testing.T) {

<<<<<<< HEAD
	pub, pv := crypto.GenerateKeys()
	keyReader := &mockSharedKeyReader{}
	emKP, _ := shared.NewEmitterCrossKeyPair(hex.EncodeToString([]byte("pvKey")), pub)
	keyReader.crossEmitterKeys = append(keyReader.crossEmitterKeys, emKP)

	prop, _ := shared.NewEmitterCrossKeyPair(hex.EncodeToString([]byte("pvKey")), pub)
=======
	pv, pub, _ := crypto.GenerateECKeyPair(crypto.Ed25519Curve, rand.Reader)
	pubB, _ := pub.Marshal()
	emReader := &mockEmitterReader{}
	emKP, _ := shared.NewEmitterKeyPair([]byte("pvkey"), pub)
	emReader.emKeys = append(emReader.emKeys, emKP)

	prop, _ := shared.NewEmitterKeyPair([]byte("pvkey"), pub)
>>>>>>> f2165148

	data := map[string][]byte{
		"encrypted_aes_key":         []byte("aesKey"),
		"encrypted_address_by_node": []byte("addr"),
		"encrypted_address_by_id":   []byte("addr"),
	}

	txRaw, _ := json.Marshal(map[string]interface{}{
		"addr": hex.EncodeToString(crypto.Hash([]byte("addr"))),
		"data": map[string]string{
			"encrypted_aes_key":         hex.EncodeToString([]byte("aesKey")),
			"encrypted_address_by_node": hex.EncodeToString([]byte("addr")),
			"encrypted_address_by_id":   hex.EncodeToString([]byte("addr")),
		},
		"timestamp":  time.Now().Unix(),
		"type":       chain.KeychainTransactionType,
		"public_key": hex.EncodeToString(pubB),
		"em_shared_keys_proposal": map[string]string{
			"encrypted_private_key": hex.EncodeToString([]byte("pvkey")),
			"public_key":            hex.EncodeToString(pubB),
		},
	})
	sig, _ := pv.Sign(txRaw)
	txSigned, _ := json.Marshal(map[string]interface{}{
		"addr": hex.EncodeToString(crypto.Hash([]byte("addr"))),
		"data": map[string]string{
			"encrypted_aes_key":         hex.EncodeToString([]byte("aesKey")),
			"encrypted_address_by_node": hex.EncodeToString([]byte("addr")),
			"encrypted_address_by_id":   hex.EncodeToString([]byte("addr")),
		},
		"timestamp":  time.Now().Unix(),
		"type":       chain.KeychainTransactionType,
		"public_key": hex.EncodeToString(pubB),
		"em_shared_keys_proposal": map[string]string{
			"encrypted_private_key": hex.EncodeToString([]byte("pvkey")),
			"public_key":            hex.EncodeToString(pubB),
		},
		"signature": hex.EncodeToString(sig),
	})
	emSig, _ := pv.Sign(txSigned)
	txEmSigned, _ := json.Marshal(map[string]interface{}{
		"addr": hex.EncodeToString(crypto.Hash([]byte("addr"))),
		"data": map[string]string{
			"encrypted_aes_key":         hex.EncodeToString([]byte("aesKey")),
			"encrypted_address_by_node": hex.EncodeToString([]byte("addr")),
			"encrypted_address_by_id":   hex.EncodeToString([]byte("addr")),
		},
		"timestamp":  time.Now().Unix(),
		"type":       chain.KeychainTransactionType,
		"public_key": hex.EncodeToString(pubB),
		"em_shared_keys_proposal": map[string]string{
			"encrypted_private_key": hex.EncodeToString([]byte("pvkey")),
			"public_key":            hex.EncodeToString(pubB),
		},
		"signature":    hex.EncodeToString(sig),
		"em_signature": hex.EncodeToString(emSig),
	})
	tx, err := chain.NewTransaction(crypto.Hash([]byte("addr")), chain.KeychainTransactionType, data, time.Now(), pub, prop, sig, emSig, crypto.Hash(txEmSigned))
	assert.Nil(t, err)

<<<<<<< HEAD
	wHeaders := []chain.NodeHeader{chain.NewNodeHeader("pub", false, false, 0, true)}
	mv, err := preValidateTransaction(tx, wHeaders, Pool{Node{publicKey: "pub"}}, Pool{Node{publicKey: "pub"}}, Pool{}, 1, pub, pv, keyReader)
=======
	wHeaders := []chain.NodeHeader{chain.NewNodeHeader(pub, false, false, 0, true)}
	mv, err := preValidateTransaction(tx, wHeaders, Pool{Node{publicKey: pub}}, Pool{Node{publicKey: pub}}, Pool{}, 1, pub, pv, emReader)
>>>>>>> f2165148
	assert.Nil(t, err)
	assert.Equal(t, pub, mv.ProofOfWork())
	assert.EqualValues(t, pub, mv.Validation().PublicKey())
	assert.Equal(t, chain.ValidationOK, mv.Validation().Status())
	ok, err := mv.Validation().IsValid()
	assert.True(t, ok)
	assert.Nil(t, err)
}

/*
Scenario: Lead transaction mining
	Given a valid transaction
	When I want to lead its mining
	Then the transaction is mined and stored
*/
func TestLeadMining(t *testing.T) {

<<<<<<< HEAD
	pub, pv := crypto.GenerateKeys()
	keyReader := &mockSharedKeyReader{}
	emKP, _ := shared.NewEmitterCrossKeyPair(hex.EncodeToString([]byte("pvKey")), pub)
	keyReader.crossEmitterKeys = append(keyReader.crossEmitterKeys, emKP)

	prop, _ := shared.NewEmitterCrossKeyPair(hex.EncodeToString([]byte("pvKey")), pub)
=======
	pv, pub, _ := crypto.GenerateECKeyPair(crypto.Ed25519Curve, rand.Reader)
	pubB, _ := pub.Marshal()
	emReader := &mockEmitterReader{}
	emKP, _ := shared.NewEmitterKeyPair([]byte("pvkey"), pub)
	emReader.emKeys = append(emReader.emKeys, emKP)

	prop, _ := shared.NewEmitterKeyPair([]byte("pvkey"), pub)
>>>>>>> f2165148

	data := map[string][]byte{
		"encrypted_aes_key":         []byte("aesKey"),
		"encrypted_address_by_node": []byte("addr"),
		"encrypted_address_by_id":   []byte("addr"),
	}

	txRaw, _ := json.Marshal(map[string]interface{}{
		"addr": hex.EncodeToString(crypto.Hash([]byte("addr"))),
		"data": map[string]string{
			"encrypted_aes_key":         hex.EncodeToString([]byte("aesKey")),
			"encrypted_address_by_node": hex.EncodeToString([]byte("addr")),
			"encrypted_address_by_id":   hex.EncodeToString([]byte("addr")),
		},
		"timestamp":  time.Now().Unix(),
		"type":       chain.KeychainTransactionType,
		"public_key": hex.EncodeToString(pubB),
		"em_shared_keys_proposal": map[string]string{
			"encrypted_private_key": hex.EncodeToString([]byte("pvkey")),
			"public_key":            hex.EncodeToString(pubB),
		},
	})
	sig, _ := pv.Sign(txRaw)
	txSigned, _ := json.Marshal(map[string]interface{}{
		"addr": hex.EncodeToString(crypto.Hash([]byte("addr"))),
		"data": map[string]string{
			"encrypted_aes_key":         hex.EncodeToString([]byte("aesKey")),
			"encrypted_address_by_node": hex.EncodeToString([]byte("addr")),
			"encrypted_address_by_id":   hex.EncodeToString([]byte("addr")),
		},
		"timestamp":  time.Now().Unix(),
		"type":       chain.KeychainTransactionType,
		"public_key": hex.EncodeToString(pubB),
		"em_shared_keys_proposal": map[string]string{
			"encrypted_private_key": hex.EncodeToString([]byte("pvkey")),
			"public_key":            hex.EncodeToString(pubB),
		},
		"signature": hex.EncodeToString(sig),
	})
	emSig, _ := pv.Sign(txSigned)
	txEmSigned, _ := json.Marshal(map[string]interface{}{
		"addr": hex.EncodeToString(crypto.Hash([]byte("addr"))),
		"data": map[string]string{
			"encrypted_aes_key":         hex.EncodeToString([]byte("aesKey")),
			"encrypted_address_by_node": hex.EncodeToString([]byte("addr")),
			"encrypted_address_by_id":   hex.EncodeToString([]byte("addr")),
		},
		"timestamp":  time.Now().Unix(),
		"type":       chain.KeychainTransactionType,
		"public_key": hex.EncodeToString(pubB),
		"em_shared_keys_proposal": map[string]string{
			"encrypted_private_key": hex.EncodeToString([]byte("pvkey")),
			"public_key":            hex.EncodeToString(pubB),
		},
		"signature":    hex.EncodeToString(sig),
		"em_signature": hex.EncodeToString(emSig),
	})
	tx, err := chain.NewTransaction(crypto.Hash([]byte("addr")), chain.KeychainTransactionType, data, time.Now(), pub, prop, sig, emSig, crypto.Hash(txEmSigned))
	assert.Nil(t, err)
	poolR := &mockPoolRequester{}
<<<<<<< HEAD
	wHeaders := []chain.NodeHeader{chain.NewNodeHeader("pub", false, false, 0, true)}
	assert.Nil(t, LeadMining(tx, 1, wHeaders, poolR, pub, pv, keyReader))
=======
	wHeaders := []chain.NodeHeader{chain.NewNodeHeader(pub, false, false, 0, true)}
	assert.Nil(t, LeadMining(tx, 1, wHeaders, poolR, pub, pv, emReader))
>>>>>>> f2165148

	time.Sleep(1 * time.Second)

	assert.Len(t, poolR.stores, 1)
}

/*
Scenario: Find pool for transaction mining
	Given a transaction
	When I want to find the pools
	Then I get the last validation pool, the validation pool and the storage pool
*/
func TestFindPools(t *testing.T) {
	poolR := &mockPoolRequester{}

	pv, pub, _ := crypto.GenerateECKeyPair(crypto.Ed25519Curve, rand.Reader)

	prop, _ := shared.NewEmitterKeyPair([]byte("encPvKey"), pub)

	addr := crypto.Hash([]byte("addr"))
	data := map[string][]byte{
		"encrypted_address_by_node": []byte("addr"),
		"encrypted_address_by_id":   []byte("addr"),
		"encrypted_aes_key":         []byte("aesKey"),
	}
	hash := crypto.Hash([]byte("hash"))

	sig, _ := pv.Sign([]byte("data"))

	tx, _ := chain.NewTransaction(addr, chain.KeychainTransactionType, data, time.Now(), pub, prop, sig, sig, hash)

	lastVPool, validPool, storagePool, err := findPools(tx, poolR)

	assert.Nil(t, err)
	assert.Empty(t, lastVPool)
	assert.Equal(t, "127.0.0.1", validPool[0].IP().String())
	assert.Equal(t, "127.0.0.1", storagePool[0].IP().String())
}

type mockPoolRequester struct {
	stores []chain.Transaction
	ko     []chain.Transaction
}

func (pr mockPoolRequester) RequestLastTransaction(pool Pool, txAddr crypto.VersionnedHash, txType chain.TransactionType) (*chain.Transaction, error) {
	return nil, nil
}

func (pr mockPoolRequester) RequestTransactionTimeLock(pool Pool, txHash crypto.VersionnedHash, txAddr crypto.VersionnedHash, masterPublicKey crypto.PublicKey) error {
	return nil
}

func (pr mockPoolRequester) RequestTransactionValidations(pool Pool, tx chain.Transaction, minValid int, masterValid chain.MasterValidation) ([]chain.Validation, error) {
	pv, pub, _ := crypto.GenerateECKeyPair(crypto.Ed25519Curve, rand.Reader)

	v, _ := buildValidation(chain.ValidationOK, pub, pv)
	return []chain.Validation{v}, nil
}

func (pr *mockPoolRequester) RequestTransactionStorage(pool Pool, minReplicas int, tx chain.Transaction) error {
	pr.stores = append(pr.stores, tx)
	return nil
}

/*
Scenario: Get the minimum validation number
	Given a transaction hash
	When I want to get the validation required number
	Then I get a number  valid
	//TODO: to improve when the implementation will be defined
*/
func TestGetMinimumTransactionValidation(t *testing.T) {
	assert.Equal(t, 1, GetMinimumValidation([]byte("")))
}<|MERGE_RESOLUTION|>--- conflicted
+++ resolved
@@ -32,11 +32,7 @@
 	sHeaders := []chain.NodeHeader{chain.NewNodeHeader(pub, false, false, 0, true)}
 	mv, _ := chain.NewMasterValidation([]crypto.PublicKey{}, pub, v, wHeaders, vHeaders, sHeaders)
 
-<<<<<<< HEAD
-	prop, _ := shared.NewEmitterCrossKeyPair(hex.EncodeToString([]byte("pvKey")), pub)
-=======
-	prop, _ := shared.NewEmitterKeyPair([]byte("pvkey"), pub)
->>>>>>> f2165148
+	prop, _ := shared.NewEmitterCrossKeyPair([]byte("pvkey"), pub)
 
 	data := map[string][]byte{
 		"encrypted_aes_key":         []byte("aesKey"),
@@ -131,11 +127,7 @@
 	pv, pub, _ := crypto.GenerateECKeyPair(crypto.Ed25519Curve, rand.Reader)
 	pubB, _ := pub.Marshal()
 
-<<<<<<< HEAD
-	prop, _ := shared.NewEmitterCrossKeyPair(hex.EncodeToString([]byte("pvKey")), pub)
-=======
-	prop, _ := shared.NewEmitterKeyPair([]byte("pvkey"), pub)
->>>>>>> f2165148
+	prop, _ := shared.NewEmitterCrossKeyPair([]byte("pvkey"), pub)
 
 	data := map[string][]byte{
 		"encrypted_aes_key":         []byte("aesKey"),
@@ -219,11 +211,7 @@
 func TestValidateTransactionWithBadIntegrity(t *testing.T) {
 	pv, pub, _ := crypto.GenerateECKeyPair(crypto.Ed25519Curve, rand.Reader)
 
-<<<<<<< HEAD
-	prop, _ := shared.NewEmitterCrossKeyPair(hex.EncodeToString([]byte("pvKey")), pub)
-=======
-	prop, _ := shared.NewEmitterKeyPair([]byte("pvkey"), pub)
->>>>>>> f2165148
+	prop, _ := shared.NewEmitterCrossKeyPair([]byte("pvkey"), pub)
 
 	data := map[string][]byte{
 		"encrypted_aes_key":         []byte("aesKey"),
@@ -255,19 +243,11 @@
 	pv, pub, _ := crypto.GenerateECKeyPair(crypto.Ed25519Curve, rand.Reader)
 	pubB, _ := pub.Marshal()
 
-<<<<<<< HEAD
 	keyReader := &mockSharedKeyReader{}
 	emKP, _ := shared.NewEmitterCrossKeyPair(hex.EncodeToString([]byte("pvKey")), pub)
 	keyReader.crossEmitterKeys = append(keyReader.crossEmitterKeys, emKP)
 
-	prop, _ := shared.NewEmitterCrossKeyPair(hex.EncodeToString([]byte("pvKey")), pub)
-=======
-	emReader := &mockEmitterReader{}
-	emKP, _ := shared.NewEmitterKeyPair([]byte("pvkey"), pub)
-	emReader.emKeys = append(emReader.emKeys, emKP)
-
-	prop, _ := shared.NewEmitterKeyPair([]byte("pvkey"), pub)
->>>>>>> f2165148
+	prop, _ := shared.NewEmitterCrossKeyPair([]byte("pvkey"), pub)
 
 	data := map[string][]byte{
 		"encrypted_aes_key":         []byte("aesKey"),
@@ -341,22 +321,13 @@
 */
 func TestPreValidateTransaction(t *testing.T) {
 
-<<<<<<< HEAD
-	pub, pv := crypto.GenerateKeys()
-	keyReader := &mockSharedKeyReader{}
-	emKP, _ := shared.NewEmitterCrossKeyPair(hex.EncodeToString([]byte("pvKey")), pub)
-	keyReader.crossEmitterKeys = append(keyReader.crossEmitterKeys, emKP)
-
-	prop, _ := shared.NewEmitterCrossKeyPair(hex.EncodeToString([]byte("pvKey")), pub)
-=======
 	pv, pub, _ := crypto.GenerateECKeyPair(crypto.Ed25519Curve, rand.Reader)
 	pubB, _ := pub.Marshal()
 	emReader := &mockEmitterReader{}
-	emKP, _ := shared.NewEmitterKeyPair([]byte("pvkey"), pub)
+	emKP, _ := shared.NewEmitterCrossKeyPair([]byte("pvkey"), pub)
 	emReader.emKeys = append(emReader.emKeys, emKP)
 
-	prop, _ := shared.NewEmitterKeyPair([]byte("pvkey"), pub)
->>>>>>> f2165148
+	prop, _ := shared.NewEmitterCrossKeyPair([]byte("pvkey"), pub)
 
 	data := map[string][]byte{
 		"encrypted_aes_key":         []byte("aesKey"),
@@ -417,13 +388,8 @@
 	tx, err := chain.NewTransaction(crypto.Hash([]byte("addr")), chain.KeychainTransactionType, data, time.Now(), pub, prop, sig, emSig, crypto.Hash(txEmSigned))
 	assert.Nil(t, err)
 
-<<<<<<< HEAD
-	wHeaders := []chain.NodeHeader{chain.NewNodeHeader("pub", false, false, 0, true)}
-	mv, err := preValidateTransaction(tx, wHeaders, Pool{Node{publicKey: "pub"}}, Pool{Node{publicKey: "pub"}}, Pool{}, 1, pub, pv, keyReader)
-=======
 	wHeaders := []chain.NodeHeader{chain.NewNodeHeader(pub, false, false, 0, true)}
 	mv, err := preValidateTransaction(tx, wHeaders, Pool{Node{publicKey: pub}}, Pool{Node{publicKey: pub}}, Pool{}, 1, pub, pv, emReader)
->>>>>>> f2165148
 	assert.Nil(t, err)
 	assert.Equal(t, pub, mv.ProofOfWork())
 	assert.EqualValues(t, pub, mv.Validation().PublicKey())
@@ -441,22 +407,13 @@
 */
 func TestLeadMining(t *testing.T) {
 
-<<<<<<< HEAD
-	pub, pv := crypto.GenerateKeys()
+	pv, pub, _ := crypto.GenerateECKeyPair(crypto.Ed25519Curve, rand.Reader)
+	pubB, _ := pub.Marshal()
 	keyReader := &mockSharedKeyReader{}
-	emKP, _ := shared.NewEmitterCrossKeyPair(hex.EncodeToString([]byte("pvKey")), pub)
+	emKP, _ := shared.NewEmitterCrossKeyPair([]byte("pvkey"), pub)
 	keyReader.crossEmitterKeys = append(keyReader.crossEmitterKeys, emKP)
 
-	prop, _ := shared.NewEmitterCrossKeyPair(hex.EncodeToString([]byte("pvKey")), pub)
-=======
-	pv, pub, _ := crypto.GenerateECKeyPair(crypto.Ed25519Curve, rand.Reader)
-	pubB, _ := pub.Marshal()
-	emReader := &mockEmitterReader{}
-	emKP, _ := shared.NewEmitterKeyPair([]byte("pvkey"), pub)
-	emReader.emKeys = append(emReader.emKeys, emKP)
-
-	prop, _ := shared.NewEmitterKeyPair([]byte("pvkey"), pub)
->>>>>>> f2165148
+	prop, _ := shared.NewEmitterCrossKeyPair([]byte("pvkey"), pub)
 
 	data := map[string][]byte{
 		"encrypted_aes_key":         []byte("aesKey"),
@@ -517,13 +474,8 @@
 	tx, err := chain.NewTransaction(crypto.Hash([]byte("addr")), chain.KeychainTransactionType, data, time.Now(), pub, prop, sig, emSig, crypto.Hash(txEmSigned))
 	assert.Nil(t, err)
 	poolR := &mockPoolRequester{}
-<<<<<<< HEAD
-	wHeaders := []chain.NodeHeader{chain.NewNodeHeader("pub", false, false, 0, true)}
-	assert.Nil(t, LeadMining(tx, 1, wHeaders, poolR, pub, pv, keyReader))
-=======
 	wHeaders := []chain.NodeHeader{chain.NewNodeHeader(pub, false, false, 0, true)}
 	assert.Nil(t, LeadMining(tx, 1, wHeaders, poolR, pub, pv, emReader))
->>>>>>> f2165148
 
 	time.Sleep(1 * time.Second)
 
@@ -541,7 +493,7 @@
 
 	pv, pub, _ := crypto.GenerateECKeyPair(crypto.Ed25519Curve, rand.Reader)
 
-	prop, _ := shared.NewEmitterKeyPair([]byte("encPvKey"), pub)
+	prop, _ := shared.NewEmitterCrossKeyPair([]byte("encPvKey"), pub)
 
 	addr := crypto.Hash([]byte("addr"))
 	data := map[string][]byte{
