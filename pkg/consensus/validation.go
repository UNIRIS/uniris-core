--- conflicted
+++ resolved
@@ -4,11 +4,6 @@
 	"encoding/json"
 	"errors"
 	"fmt"
-<<<<<<< HEAD
-	"log"
-=======
-	"net"
->>>>>>> ae8649d1
 	"time"
 
 	"github.com/uniris/uniris-core/pkg/shared"
@@ -25,13 +20,8 @@
 // - Executes the proof of work
 // - Requests validation confirmations
 // - Requests storage
-<<<<<<< HEAD
 func LeadMining(tx chain.Transaction, nbValidations int, wHeaders []chain.NodeHeader, poolR PoolRequester, nodePub crypto.PublicKey, nodePv crypto.PrivateKey, sharedKeyReader shared.KeyReader, nodeReader NodeReader) error {
-	log.Printf("transaction %x is in progress\n", tx.TransactionHash())
-=======
-func LeadMining(tx chain.Transaction, minValids int, wHeaders []chain.NodeHeader, poolR PoolRequester, nodePub crypto.PublicKey, nodePv crypto.PrivateKey, sharedKeyReader shared.KeyReader, nodeReader NodeReader) error {
 	fmt.Printf("transaction %x is in progress\n", tx.TransactionHash())
->>>>>>> ae8649d1
 
 	if !tx.Address().IsValid() {
 		return errors.New("invalid transaction address")
@@ -54,30 +44,18 @@
 	fmt.Printf("transaction %x is locked\n", tx.TransactionHash())
 
 	go func() {
-<<<<<<< HEAD
 		vPool, err := FindValidationPool(tx.Address(), nbValidations, nodePub, nodeReader, sharedKeyReader)
-=======
-		vPool, err := FindValidationPool(tx)
->>>>>>> ae8649d1
 		if err != nil {
 			fmt.Printf("transaction find validation pool failed: %s\n", err.Error())
 			return
 		}
 
-<<<<<<< HEAD
-		masterValid, err := preValidateTransaction(tx, wHeaders, sPool, vPool, lastVPool, nodePub, nodePv, sharedKeyReader)
-=======
-		masterValid, err := preValidateTransaction(tx, wHeaders, sPool, vPool, lastVPool, minValids, nodePub, nodePv, sharedKeyReader)
->>>>>>> ae8649d1
+		masterValid, err := preValidateTransaction(tx, wHeaders, sPool, vPool, lastVPool, nodePub, nodePv, sharedKeyReader, nodeReader)
 		if err != nil {
 			fmt.Printf("transaction pre-validation failed: %s\n", err.Error())
 			return
 		}
-<<<<<<< HEAD
 		confirmValids, err := requestValidations(tx, masterValid, vPool, nbValidations, poolR)
-=======
-		confirmValids, err := requestValidations(tx, masterValid, vPool, minValids, poolR)
->>>>>>> ae8649d1
 		if err != nil {
 			fmt.Printf("transaction validation confirmations failed: %s\n", err.Error())
 		}
@@ -104,11 +82,7 @@
 }
 
 //preValidateTransaction checks the incoming transaction as master node by ensure the transaction integrity and perform the proof of work. A valiation will result from this action
-<<<<<<< HEAD
-func preValidateTransaction(tx chain.Transaction, wHeaders []chain.NodeHeader, sPool Pool, vPool Pool, lastVPool Pool, nodePub crypto.PublicKey, nodePv crypto.PrivateKey, sharedKeyReader shared.KeyReader) (chain.MasterValidation, error) {
-=======
-func preValidateTransaction(tx chain.Transaction, wHeaders []chain.NodeHeader, sPool Pool, vPool Pool, lastVPool Pool, minValids int, nodePub crypto.PublicKey, nodePv crypto.PrivateKey, sharedKeyReader shared.KeyReader) (chain.MasterValidation, error) {
->>>>>>> ae8649d1
+func preValidateTransaction(tx chain.Transaction, wHeaders []chain.NodeHeader, sPool Pool, vPool Pool, lastVPool Pool, nodePub crypto.PublicKey, nodePv crypto.PrivateKey, sharedKeyReader shared.KeyReader, nodeReader NodeReader) (chain.MasterValidation, error) {
 	if _, err := tx.IsValid(); err != nil {
 		return chain.MasterValidation{}, err
 	}
@@ -127,11 +101,15 @@
 	}
 
 	lastsKeys := make([]crypto.PublicKey, 0)
-	for _, pm := range lastVPool.nodes {
+	for _, pm := range lastVPool {
 		lastsKeys = append(lastsKeys, pm.PublicKey())
 	}
 
-	masterValid, err := chain.NewMasterValidation(lastsKeys, pow, preValid, wHeaders, vPool.headers, sPool.headers)
+	vHeaders, sHeaders, err := buildHeaders(nodeReader, nodePub, vPool, sPool)
+	if err != nil {
+		return chain.MasterValidation{}, err
+	}
+	masterValid, err := chain.NewMasterValidation(lastsKeys, pow, preValid, wHeaders, vHeaders, sHeaders)
 	if err != nil {
 		return chain.MasterValidation{}, err
 	}
@@ -139,23 +117,28 @@
 	return masterValid, nil
 }
 
-<<<<<<< HEAD
-=======
-func buildHeaders(vPool Pool, sPool Pool) (vHeaders []chain.NodeHeader, sHeaders []chain.NodeHeader) {
+func buildHeaders(r NodeReader, nodePubK crypto.PublicKey, vPool Pool, sPool Pool) (vHeaders []chain.NodeHeader, sHeaders []chain.NodeHeader, err error) {
+
+	//Add the master node in the header of the validation node list (for traceability and reward)
+	masterNode, err := r.FindByPublicKey(nodePubK)
+	if err != nil {
+		return
+	}
+	vHeaders = append(vHeaders, chain.NewNodeHeader(nodePubK, false, true, masterNode.patch.patchid, masterNode.status == NodeOK))
+
+	//Fill the validation headers with the elected validation pool
 	for _, n := range vPool {
-		//TODO: retrieve real value (patch, is unreachable, is OK)
-		vHeaders = append(vHeaders, chain.NewNodeHeader(n.PublicKey(), true, true, 0, true))
-	}
-
+		vHeaders = append(vHeaders, chain.NewNodeHeader(n.PublicKey(), !n.isReachable, false, n.patch.patchid, n.status == NodeOK))
+	}
+
+	//Fill the storage headers with the elected storage pool
 	for _, n := range sPool {
-		//TODO: retrieve real value (patch, is unreachable)
-		sHeaders = append(sHeaders, chain.NewNodeHeader(n.PublicKey(), true, true, 0, true))
+		sHeaders = append(sHeaders, chain.NewNodeHeader(n.PublicKey(), !n.isReachable, false, n.patch.patchid, n.status == NodeOK))
 	}
 
 	return
 }
 
->>>>>>> ae8649d1
 func proofOfWork(tx chain.Transaction, sharedKeyReader shared.KeyReader) (pow crypto.PublicKey, err error) {
 	emKeys, err := sharedKeyReader.EmitterCrossKeypairs()
 	if err != nil {
@@ -176,15 +159,9 @@
 	return nil, nil
 }
 
-<<<<<<< HEAD
 func findLastValidationPool(txAddr crypto.VersionnedHash, txType chain.TransactionType, pr PoolRequester, r NodeReader) (prevP Pool, err error) {
 
 	sPool, err := FindStoragePool(txAddr, r)
-=======
-func findLastValidationPool(txAddr crypto.VersionnedHash, txType chain.TransactionType, req PoolRequester, nodeReader NodeReader) (Pool, error) {
-
-	sPool, err := FindStoragePool(txAddr, nodeReader)
->>>>>>> ae8649d1
 	if err != nil {
 		return
 	}
@@ -202,7 +179,7 @@
 		if err != nil {
 			return Pool{}, err
 		}
-		prevP.nodes = append(prevP.nodes, node)
+		prevP = append(prevP, node)
 	}
 
 	return
