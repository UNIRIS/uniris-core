package consensus

import (
	"crypto/hmac"
	"encoding/hex"
<<<<<<< HEAD
	"errors"
	"fmt"
=======
	"fmt"
	"net"
>>>>>>> ae8649d1
	"sort"

	"github.com/uniris/uniris-core/pkg/shared"

	"github.com/uniris/uniris-core/pkg/chain"
	"github.com/uniris/uniris-core/pkg/crypto"
)

//Pool represent a pool either for sharding or validation
<<<<<<< HEAD
type Pool struct {
	nodes   []Node
	headers []chain.NodeHeader
}

//Nodes returns the nodes of the pool
func (p Pool) Nodes() []Node {
	return p.nodes
}
=======
type Pool []Node
>>>>>>> ae8649d1

//PoolRequester handles the request to perform on a pool during the mining
type PoolRequester interface {
	//RequestTransactionTimeLock asks a pool to timelock a transaction using the address related
	RequestTransactionTimeLock(pool Pool, txHash crypto.VersionnedHash, txAddr crypto.VersionnedHash, masterPublicKey crypto.PublicKey) error

	//RequestTransactionValidations asks a pool to validation a transaction
	RequestTransactionValidations(pool Pool, tx chain.Transaction, minValid int, masterValid chain.MasterValidation) ([]chain.Validation, error)

	//RequestTransactionStorage asks a pool to store a transaction
	RequestTransactionStorage(pool Pool, minStorage int, tx chain.Transaction) error

	//RequestLastTransaction asks a pool to retrieve the last transaction of an address
	RequestLastTransaction(pool Pool, txAddr crypto.VersionnedHash, txType chain.TransactionType) (*chain.Transaction, error)
}

<<<<<<< HEAD
//FindMasterNodes finds a list of master nodes by using an entropy sKeysing based on the transaction and minimum number of master
func FindMasterNodes(txHash crypto.VersionnedHash, nodeReader NodeReader, sharedKeyReader shared.KeyReader) (mPool Pool, err error) {
	authKeys, err := sharedKeyReader.AuthorizedNodesPublicKeys()
	if err != nil {
		return
=======
//FindMasterNodes finds a list of master nodes by using an entropy sorting based on the transaction and minimum number of master
func FindMasterNodes(txHash crypto.VersionnedHash, nodeReader NodeReader, sharedKeyReader shared.KeyReader) (Pool, error) {
	authKeys, err := sharedKeyReader.AuthorizedNodesPublicKeys()
	if err != nil {
		return nil, err
>>>>>>> ae8649d1
	}

	firstKeys, err := sharedKeyReader.FirstNodeCrossKeypair()
	if err != nil {
<<<<<<< HEAD
		return
	}

	sKeys, err := entropySort(txHash, authKeys, firstKeys.PrivateKey())
	if err != nil {
		return
	}
	nbReachables, err := nodeReader.CountReachables()
	if err != nil {
		return
	}
	nbMasters := requiredNumberOfMaster(len(authKeys), nbReachables)

	nbReachableMasters := 0

	for i := 0; nbReachableMasters < nbMasters && i < len(sKeys); i++ {
		n, err := nodeReader.FindByPublicKey(sKeys[i])
		if err != nil {
			return Pool{}, err
=======
		return nil, err
	}

	sort, err := entropySort(txHash, authKeys, firstKeys.PrivateKey())
	if err != nil {
		return nil, err
	}
	nbReachables, err := nodeReader.CountReachables()
	if err != nil {
		return nil, err
	}
	nbMasters := requiredNumberOfMaster(len(authKeys), nbReachables)

	masters := make([]Node, 0)
	nbReachableMasters := 0

	for i := 0; nbReachableMasters < nbMasters && i < len(sort); i++ {
		n, err := nodeReader.FindByPublicKey(sort[i])
		if err != nil {
			return nil, err
>>>>>>> ae8649d1
		}

		//check if the node exists, happens only when there is some networking issues
		//or if the node has not been discovered yet by the gossip service
		if n.publicKey == nil {
			continue
		}

<<<<<<< HEAD
		mPool.nodes = append(mPool.nodes, n)
=======
		masters = append(masters, n)
>>>>>>> ae8649d1
		if n.isReachable {
			nbReachableMasters++
		}
	}
	if nbReachableMasters != nbMasters {
<<<<<<< HEAD
		return Pool{}, fmt.Errorf("cannot proceed transaction with an invalid number of reachables master nodes (%d)", nbReachableMasters)
	}
	return
}

//requiredNumberOfMaster returns the number of master based on the network capacity
func requiredNumberOfMaster(nbNodes int, nbReachables int) int {
	if nbNodes < 5 && nbReachables >= 1 {
		return 1
	} else if nbNodes >= 5 && nbReachables <= 5 {
		return 1
	}
	return 5
}

//buildStartingPoint creates a starting point by using an HMAC of the transaction hash and the first node shared private key
func buildStartingPoint(txHash crypto.VersionnedHash, nodeMinerPrivateKey crypto.PrivateKey) (string, error) {
	pvBytes, err := nodeMinerPrivateKey.Marshal()
	if err != nil {
		return "", err
	}
	h := hmac.New(crypto.DefaultHashAlgo.New, pvBytes)
	h.Write([]byte(txHash))
	return hex.EncodeToString(h.Sum(nil)), nil
}

//entropySort sKeyss a list of nodes public keys using a "starting point" (HMAC of the transaction hash with the first node shared private key) and the hashes of the node public keys
func entropySort(txHash crypto.VersionnedHash, authKeys []crypto.PublicKey, nodeFirstKey crypto.PrivateKey) (sortedKeys []crypto.PublicKey, err error) {
	startingPoint, err := buildStartingPoint(txHash, nodeFirstKey)
	if err != nil {
		return nil, err
	}

	//Building list of public keys and map of hash-›key
	hashKeys := make([]string, len(authKeys))
	mHashKeys := make(map[string]crypto.PublicKey, 0)
	for i, k := range authKeys {
		keyBytes, err := k.Marshal()
		if err != nil {
			return nil, err
		}

		h := crypto.Hash(keyBytes)
		mHashKeys[hex.EncodeToString(h)] = k
		hashKeys[i] = hex.EncodeToString(h)
	}

	hashKeys = append(hashKeys, startingPoint)
	sort.Strings(hashKeys)
	var startPointIndex int
	for i, k := range hashKeys {
		if startingPoint == k {
			startPointIndex = i
			break
		}
	}

	end := crypto.DefaultHashAlgo.Size()

	//Sort keys by comparing the last character of the key with a starting point character
	for p := 0; len(sortedKeys) < len(hashKeys)-1 && p < end; p++ {

		//iterating from the starting point to the end of the list
		//add add the key if the latest character matchew the start point position
		for i := startPointIndex + 1; i < len(hashKeys); i++ {
			if []rune(hashKeys[i])[end-1] == []rune(startingPoint)[p] {
				var contains bool
				for _, k := range sortedKeys {
					if k.Equals(mHashKeys[hashKeys[i]]) {
						contains = true
						break
					}
				}
				if !contains {
					sortedKeys = append(sortedKeys, mHashKeys[hashKeys[i]])
				}
			}
		}

		//iterating from the 0 to the starting point
		//and add the key if the latest character matches the start point position
		for i := 0; i < startPointIndex; i++ {
			if []rune(hashKeys[i])[end-1] == []rune(startingPoint)[p] {
				var contains bool
				for _, k := range sortedKeys {
					if k.Equals(mHashKeys[hashKeys[i]]) {
						contains = true
						break
					}
				}
				if !contains {
					sortedKeys = append(sortedKeys, mHashKeys[hashKeys[i]])
				}
			}
		}
	}

	//We have tested all the characters of the staring point and not yet finished the sKeysing operation, we will loop on all the hex characters to finish sKeysing
	if len(sortedKeys) < len(hashKeys)-1 {
		hexChar := []rune{'0', '1', '2', '3', '4', '5', '6', '7', '8', '9', 'a', 'b', 'c', 'd', 'e', 'f'}
		for p := 0; len(sortedKeys) < len(hashKeys)-1 && p < len(hexChar); p++ {

			//iterating from the starting point to the end of the list
			//add add the key if the latest character matchew the start point position
			for i := startPointIndex + 1; i < len(hashKeys); i++ {
				if []rune(hashKeys[i])[end-1] == hexChar[p] {
					var contains bool
					for _, k := range sortedKeys {
						if k.Equals(mHashKeys[hashKeys[i]]) {
							contains = true
							break
						}
					}
					if !contains {
						sortedKeys = append(sortedKeys, mHashKeys[hashKeys[i]])
					}
				}
			}

			//iterating from the 0 to the starting point
			//and add the key if the latest character matches the start point position
			for i := 0; i < startPointIndex; i++ {
				if []rune(hashKeys[i])[end-1] == hexChar[p] {
					var contains bool
					for _, k := range sortedKeys {
						if k.Equals(mHashKeys[hashKeys[i]]) {
							contains = true
							break
						}
					}
					if !contains {
						sortedKeys = append(sortedKeys, mHashKeys[hashKeys[i]])
					}
				}
			}
		}
	}

	return
}

//FindStoragePool searches a storage pool for the given address
func FindStoragePool(address crypto.VersionnedHash, r NodeReader) (Pool, error) {
	//Because of the entropy of the master election and without the sharding implementation
	//We cannot be sure to retrieve the data
	//So in waiting the sharding implementation, we need to select one of the master peers elected to retrieve data
	//TODO: implement storage pool election
	nodes, err := r.Reachables()
=======
		return nil, fmt.Errorf("cannot proceed transaction with an invalid number of reachables master nodes (%d)", nbReachableMasters)
	}
	return masters, nil
}

//requiredNumberOfMaster returns the number of master based on the network capacity
func requiredNumberOfMaster(nbNodes int, nbReachables int) int {
	if nbNodes < 5 && nbReachables >= 1 {
		return 1
	} else if nbNodes >= 5 && nbReachables <= 5 {
		return 1
	}
	return 5
}

//buildStartingPoint creates a starting point by using an HMAC of the transaction hash and the first node shared private key
func buildStartingPoint(txHash crypto.VersionnedHash, nodeCrossFirstPvKey crypto.PrivateKey) (string, error) {
	pvBytes, err := nodeCrossFirstPvKey.Marshal()
>>>>>>> ae8649d1
	if err != nil {
		return "", err
	}
<<<<<<< HEAD

	h := make([]chain.NodeHeader, 0)
	for _, n := range nodes {
		h = append(h, chain.NewNodeHeader(n.publicKey, !n.isReachable, false, n.patch.patchid, n.status == NodeOK))
	}

	return Pool{
		nodes:   nodes,
		headers: h,
	}, err
=======
	h := hmac.New(crypto.DefaultHashAlgo.New, pvBytes)
	h.Write([]byte(txHash))
	return hex.EncodeToString(h.Sum(nil)), nil
}

//entropySort sorts a list of nodes public keys using a "starting point" (HMAC of the transaction hash with the first node shared private key) and the hashes of the node public keys
func entropySort(txHash crypto.VersionnedHash, authKeys []crypto.PublicKey, nodeCrossFirstPvKey crypto.PrivateKey) (sortedKeys []crypto.PublicKey, err error) {
	startingPoint, err := buildStartingPoint(txHash, nodeCrossFirstPvKey)
	if err != nil {
		return nil, err
	}

	//Building list of public keys and map of hash-›key
	hashKeys := make([]string, len(authKeys))
	mHashKeys := make(map[string]crypto.PublicKey, 0)
	for i, k := range authKeys {
		keyBytes, err := k.Marshal()
		if err != nil {
			return nil, err
		}

		h := crypto.Hash(keyBytes)
		mHashKeys[hex.EncodeToString(h)] = k
		hashKeys[i] = hex.EncodeToString(h)
	}

	hashKeys = append(hashKeys, startingPoint)
	sort.Strings(hashKeys)
	var startPointIndex int
	for i, k := range hashKeys {
		if startingPoint == k {
			startPointIndex = i
			break
		}
	}

	end := crypto.DefaultHashAlgo.Size()

	//Sort keys by comparing the last character of the key with a starting point character
	for p := 0; len(sortedKeys) < len(hashKeys)-1 && p < end; p++ {

		//iterating from the starting point to the end of the list
		//add add the key if the latest character matchew the start point position
		for i := startPointIndex + 1; i < len(hashKeys); i++ {
			if []rune(hashKeys[i])[end-1] == []rune(startingPoint)[p] {
				var contains bool
				for _, k := range sortedKeys {
					if k.Equals(mHashKeys[hashKeys[i]]) {
						contains = true
						break
					}
				}
				if !contains {
					sortedKeys = append(sortedKeys, mHashKeys[hashKeys[i]])
				}
			}
		}

		//iterating from the 0 to the starting point
		//and add the key if the latest character matches the start point position
		for i := 0; i < startPointIndex; i++ {
			if []rune(hashKeys[i])[end-1] == []rune(startingPoint)[p] {
				var contains bool
				for _, k := range sortedKeys {
					if k.Equals(mHashKeys[hashKeys[i]]) {
						contains = true
						break
					}
				}
				if !contains {
					sortedKeys = append(sortedKeys, mHashKeys[hashKeys[i]])
				}
			}
		}
	}

	//We have tested all the characters of the staring point and not yet finished the sorting operation, we will loop on all the hex characters to finish sorting
	if len(sortedKeys) < len(hashKeys)-1 {
		hexChar := []rune{'0', '1', '2', '3', '4', '5', '6', '7', '8', '9', 'a', 'b', 'c', 'd', 'e', 'f'}
		for p := 0; len(sortedKeys) < len(hashKeys)-1 && p < len(hexChar); p++ {

			//iterating from the starting point to the end of the list
			//add add the key if the latest character matchew the start point position
			for i := startPointIndex + 1; i < len(hashKeys); i++ {
				if []rune(hashKeys[i])[end-1] == hexChar[p] {
					var contains bool
					for _, k := range sortedKeys {
						if k.Equals(mHashKeys[hashKeys[i]]) {
							contains = true
							break
						}
					}
					if !contains {
						sortedKeys = append(sortedKeys, mHashKeys[hashKeys[i]])
					}
				}
			}

			//iterating from the 0 to the starting point
			//and add the key if the latest character matches the start point position
			for i := 0; i < startPointIndex; i++ {
				if []rune(hashKeys[i])[end-1] == hexChar[p] {
					var contains bool
					for _, k := range sortedKeys {
						if k.Equals(mHashKeys[hashKeys[i]]) {
							contains = true
							break
						}
					}
					if !contains {
						sortedKeys = append(sortedKeys, mHashKeys[hashKeys[i]])
					}
				}
			}
		}
	}

	return
}

//FindStoragePool searches a storage pool for the given address
func FindStoragePool(address crypto.VersionnedHash, r NodeReader) (Pool, error) {
	//Because of the entropy of the master election and without the sharding implementation
	//We cannot be sure to retrieve the data
	//So in waiting the sharding implementation, we need to select one of the master peers elected to retrieve data
	//TODO: implement storage pool election
	return r.Reachables()
>>>>>>> ae8649d1
}

//FindValidationPool lookups a validation pool from a transaction hash and a required number using the entropy sKeys
func FindValidationPool(txHash crypto.VersionnedHash, minValidations int, masterNodeKey crypto.PublicKey, nodeReader NodeReader, sharedKeyReader shared.KeyReader) (vPool Pool, err error) {
	authKeys, err := sharedKeyReader.AuthorizedNodesPublicKeys()
	if err != nil {
		return
	}

	firstKeys, err := sharedKeyReader.FirstNodeCrossKeypair()
	if err != nil {
		return
	}

<<<<<<< HEAD
	sKeys, err := entropySort(txHash, authKeys, firstKeys.PrivateKey())
	if err != nil {
		return
	}

	requiredPatchNb, err := validationRequiredPatchNumber(minValidations, nodeReader)
	if err != nil {
		return
	}

	nbReachables := 0
	patchIds := make([]int, 0)

	//challenge the validations nodes by providing more nodes validations
	maxNbValidations := minValidations
	if len(authKeys) >= minValidations+(minValidations/2) {
		maxNbValidations = minValidations + (minValidations / 2)
	}

	//adding the master node to the validation headers
	masterNode, err := nodeReader.FindByPublicKey(masterNodeKey)
	if err != nil {
		return
	}
	vPool.headers = append(vPool.headers, chain.NewNodeHeader(masterNodeKey, false, true, masterNode.patch.patchid, masterNode.status == NodeOK))

	for i := 0; (nbReachables < maxNbValidations || len(patchIds) < requiredPatchNb) && i < len(sKeys); i++ {
		n, err := nodeReader.FindByPublicKey(sKeys[i])
		if err != nil {
			return Pool{}, err
		}

		//Add a validation headers
		vPool.headers = append(vPool.headers,
			chain.NewNodeHeader(sKeys[i],
				!n.isReachable,
				false,
				n.patch.patchid,
				n.status == NodeOK))

		//Add the node to the pool
		vPool.nodes = append(vPool.nodes, n)

		//Need a view of the reachable and unreachables for a better validation
		if n.isReachable {

			//Reference the patch of the node if it's not already insert by helping to determinate
			//the number of distinct patches retrieved for the check of the required number of patches
			var existingPatch bool
			for _, id := range patchIds {
				if id == n.patch.patchid {
					existingPatch = true
					break
				}
			}
			if !existingPatch {
				patchIds = append(patchIds, n.patch.patchid)
			}

			nbReachables++
		}

	}

	if nbReachables < maxNbValidations {
		return Pool{}, errors.New("cannot proceed transaction with an invalid number of reachables validation nodes")
	}

	if len(patchIds) < requiredPatchNb {
		return Pool{}, errors.New("cannot proceed transaction with missing patches validation nodes")
	}

	return vPool, nil
=======
	return Pool{
		Node{
			ip:        net.ParseIP("127.0.0.1"),
			port:      5000,
			publicKey: pub,
		},
	}, nil
>>>>>>> ae8649d1
}<|MERGE_RESOLUTION|>--- conflicted
+++ resolved
@@ -3,13 +3,8 @@
 import (
 	"crypto/hmac"
 	"encoding/hex"
-<<<<<<< HEAD
 	"errors"
 	"fmt"
-=======
-	"fmt"
-	"net"
->>>>>>> ae8649d1
 	"sort"
 
 	"github.com/uniris/uniris-core/pkg/shared"
@@ -19,19 +14,7 @@
 )
 
 //Pool represent a pool either for sharding or validation
-<<<<<<< HEAD
-type Pool struct {
-	nodes   []Node
-	headers []chain.NodeHeader
-}
-
-//Nodes returns the nodes of the pool
-func (p Pool) Nodes() []Node {
-	return p.nodes
-}
-=======
 type Pool []Node
->>>>>>> ae8649d1
 
 //PoolRequester handles the request to perform on a pool during the mining
 type PoolRequester interface {
@@ -48,24 +31,15 @@
 	RequestLastTransaction(pool Pool, txAddr crypto.VersionnedHash, txType chain.TransactionType) (*chain.Transaction, error)
 }
 
-<<<<<<< HEAD
 //FindMasterNodes finds a list of master nodes by using an entropy sKeysing based on the transaction and minimum number of master
 func FindMasterNodes(txHash crypto.VersionnedHash, nodeReader NodeReader, sharedKeyReader shared.KeyReader) (mPool Pool, err error) {
 	authKeys, err := sharedKeyReader.AuthorizedNodesPublicKeys()
 	if err != nil {
 		return
-=======
-//FindMasterNodes finds a list of master nodes by using an entropy sorting based on the transaction and minimum number of master
-func FindMasterNodes(txHash crypto.VersionnedHash, nodeReader NodeReader, sharedKeyReader shared.KeyReader) (Pool, error) {
-	authKeys, err := sharedKeyReader.AuthorizedNodesPublicKeys()
-	if err != nil {
-		return nil, err
->>>>>>> ae8649d1
 	}
 
 	firstKeys, err := sharedKeyReader.FirstNodeCrossKeypair()
 	if err != nil {
-<<<<<<< HEAD
 		return
 	}
 
@@ -85,28 +59,6 @@
 		n, err := nodeReader.FindByPublicKey(sKeys[i])
 		if err != nil {
 			return Pool{}, err
-=======
-		return nil, err
-	}
-
-	sort, err := entropySort(txHash, authKeys, firstKeys.PrivateKey())
-	if err != nil {
-		return nil, err
-	}
-	nbReachables, err := nodeReader.CountReachables()
-	if err != nil {
-		return nil, err
-	}
-	nbMasters := requiredNumberOfMaster(len(authKeys), nbReachables)
-
-	masters := make([]Node, 0)
-	nbReachableMasters := 0
-
-	for i := 0; nbReachableMasters < nbMasters && i < len(sort); i++ {
-		n, err := nodeReader.FindByPublicKey(sort[i])
-		if err != nil {
-			return nil, err
->>>>>>> ae8649d1
 		}
 
 		//check if the node exists, happens only when there is some networking issues
@@ -115,17 +67,12 @@
 			continue
 		}
 
-<<<<<<< HEAD
-		mPool.nodes = append(mPool.nodes, n)
-=======
-		masters = append(masters, n)
->>>>>>> ae8649d1
+		mPool = append(mPool, n)
 		if n.isReachable {
 			nbReachableMasters++
 		}
 	}
 	if nbReachableMasters != nbMasters {
-<<<<<<< HEAD
 		return Pool{}, fmt.Errorf("cannot proceed transaction with an invalid number of reachables master nodes (%d)", nbReachableMasters)
 	}
 	return
@@ -142,8 +89,8 @@
 }
 
 //buildStartingPoint creates a starting point by using an HMAC of the transaction hash and the first node shared private key
-func buildStartingPoint(txHash crypto.VersionnedHash, nodeMinerPrivateKey crypto.PrivateKey) (string, error) {
-	pvBytes, err := nodeMinerPrivateKey.Marshal()
+func buildStartingPoint(txHash crypto.VersionnedHash, nodeCrossFirstPvKey crypto.PrivateKey) (string, error) {
+	pvBytes, err := nodeCrossFirstPvKey.Marshal()
 	if err != nil {
 		return "", err
 	}
@@ -153,8 +100,8 @@
 }
 
 //entropySort sKeyss a list of nodes public keys using a "starting point" (HMAC of the transaction hash with the first node shared private key) and the hashes of the node public keys
-func entropySort(txHash crypto.VersionnedHash, authKeys []crypto.PublicKey, nodeFirstKey crypto.PrivateKey) (sortedKeys []crypto.PublicKey, err error) {
-	startingPoint, err := buildStartingPoint(txHash, nodeFirstKey)
+func entropySort(txHash crypto.VersionnedHash, authKeys []crypto.PublicKey, nodeCrossFirstPvKey crypto.PrivateKey) (sortedKeys []crypto.PublicKey, err error) {
+	startingPoint, err := buildStartingPoint(txHash, nodeCrossFirstPvKey)
 	if err != nil {
 		return nil, err
 	}
@@ -274,169 +221,11 @@
 	//So in waiting the sharding implementation, we need to select one of the master peers elected to retrieve data
 	//TODO: implement storage pool election
 	nodes, err := r.Reachables()
-=======
-		return nil, fmt.Errorf("cannot proceed transaction with an invalid number of reachables master nodes (%d)", nbReachableMasters)
-	}
-	return masters, nil
-}
-
-//requiredNumberOfMaster returns the number of master based on the network capacity
-func requiredNumberOfMaster(nbNodes int, nbReachables int) int {
-	if nbNodes < 5 && nbReachables >= 1 {
-		return 1
-	} else if nbNodes >= 5 && nbReachables <= 5 {
-		return 1
-	}
-	return 5
-}
-
-//buildStartingPoint creates a starting point by using an HMAC of the transaction hash and the first node shared private key
-func buildStartingPoint(txHash crypto.VersionnedHash, nodeCrossFirstPvKey crypto.PrivateKey) (string, error) {
-	pvBytes, err := nodeCrossFirstPvKey.Marshal()
->>>>>>> ae8649d1
-	if err != nil {
-		return "", err
-	}
-<<<<<<< HEAD
-
-	h := make([]chain.NodeHeader, 0)
-	for _, n := range nodes {
-		h = append(h, chain.NewNodeHeader(n.publicKey, !n.isReachable, false, n.patch.patchid, n.status == NodeOK))
-	}
-
-	return Pool{
-		nodes:   nodes,
-		headers: h,
-	}, err
-=======
-	h := hmac.New(crypto.DefaultHashAlgo.New, pvBytes)
-	h.Write([]byte(txHash))
-	return hex.EncodeToString(h.Sum(nil)), nil
-}
-
-//entropySort sorts a list of nodes public keys using a "starting point" (HMAC of the transaction hash with the first node shared private key) and the hashes of the node public keys
-func entropySort(txHash crypto.VersionnedHash, authKeys []crypto.PublicKey, nodeCrossFirstPvKey crypto.PrivateKey) (sortedKeys []crypto.PublicKey, err error) {
-	startingPoint, err := buildStartingPoint(txHash, nodeCrossFirstPvKey)
 	if err != nil {
 		return nil, err
 	}
 
-	//Building list of public keys and map of hash-›key
-	hashKeys := make([]string, len(authKeys))
-	mHashKeys := make(map[string]crypto.PublicKey, 0)
-	for i, k := range authKeys {
-		keyBytes, err := k.Marshal()
-		if err != nil {
-			return nil, err
-		}
-
-		h := crypto.Hash(keyBytes)
-		mHashKeys[hex.EncodeToString(h)] = k
-		hashKeys[i] = hex.EncodeToString(h)
-	}
-
-	hashKeys = append(hashKeys, startingPoint)
-	sort.Strings(hashKeys)
-	var startPointIndex int
-	for i, k := range hashKeys {
-		if startingPoint == k {
-			startPointIndex = i
-			break
-		}
-	}
-
-	end := crypto.DefaultHashAlgo.Size()
-
-	//Sort keys by comparing the last character of the key with a starting point character
-	for p := 0; len(sortedKeys) < len(hashKeys)-1 && p < end; p++ {
-
-		//iterating from the starting point to the end of the list
-		//add add the key if the latest character matchew the start point position
-		for i := startPointIndex + 1; i < len(hashKeys); i++ {
-			if []rune(hashKeys[i])[end-1] == []rune(startingPoint)[p] {
-				var contains bool
-				for _, k := range sortedKeys {
-					if k.Equals(mHashKeys[hashKeys[i]]) {
-						contains = true
-						break
-					}
-				}
-				if !contains {
-					sortedKeys = append(sortedKeys, mHashKeys[hashKeys[i]])
-				}
-			}
-		}
-
-		//iterating from the 0 to the starting point
-		//and add the key if the latest character matches the start point position
-		for i := 0; i < startPointIndex; i++ {
-			if []rune(hashKeys[i])[end-1] == []rune(startingPoint)[p] {
-				var contains bool
-				for _, k := range sortedKeys {
-					if k.Equals(mHashKeys[hashKeys[i]]) {
-						contains = true
-						break
-					}
-				}
-				if !contains {
-					sortedKeys = append(sortedKeys, mHashKeys[hashKeys[i]])
-				}
-			}
-		}
-	}
-
-	//We have tested all the characters of the staring point and not yet finished the sorting operation, we will loop on all the hex characters to finish sorting
-	if len(sortedKeys) < len(hashKeys)-1 {
-		hexChar := []rune{'0', '1', '2', '3', '4', '5', '6', '7', '8', '9', 'a', 'b', 'c', 'd', 'e', 'f'}
-		for p := 0; len(sortedKeys) < len(hashKeys)-1 && p < len(hexChar); p++ {
-
-			//iterating from the starting point to the end of the list
-			//add add the key if the latest character matchew the start point position
-			for i := startPointIndex + 1; i < len(hashKeys); i++ {
-				if []rune(hashKeys[i])[end-1] == hexChar[p] {
-					var contains bool
-					for _, k := range sortedKeys {
-						if k.Equals(mHashKeys[hashKeys[i]]) {
-							contains = true
-							break
-						}
-					}
-					if !contains {
-						sortedKeys = append(sortedKeys, mHashKeys[hashKeys[i]])
-					}
-				}
-			}
-
-			//iterating from the 0 to the starting point
-			//and add the key if the latest character matches the start point position
-			for i := 0; i < startPointIndex; i++ {
-				if []rune(hashKeys[i])[end-1] == hexChar[p] {
-					var contains bool
-					for _, k := range sortedKeys {
-						if k.Equals(mHashKeys[hashKeys[i]]) {
-							contains = true
-							break
-						}
-					}
-					if !contains {
-						sortedKeys = append(sortedKeys, mHashKeys[hashKeys[i]])
-					}
-				}
-			}
-		}
-	}
-
-	return
-}
-
-//FindStoragePool searches a storage pool for the given address
-func FindStoragePool(address crypto.VersionnedHash, r NodeReader) (Pool, error) {
-	//Because of the entropy of the master election and without the sharding implementation
-	//We cannot be sure to retrieve the data
-	//So in waiting the sharding implementation, we need to select one of the master peers elected to retrieve data
-	//TODO: implement storage pool election
-	return r.Reachables()
->>>>>>> ae8649d1
+	return nodes, nil
 }
 
 //FindValidationPool lookups a validation pool from a transaction hash and a required number using the entropy sKeys
@@ -451,7 +240,6 @@
 		return
 	}
 
-<<<<<<< HEAD
 	sKeys, err := entropySort(txHash, authKeys, firstKeys.PrivateKey())
 	if err != nil {
 		return
@@ -462,8 +250,8 @@
 		return
 	}
 
-	nbReachables := 0
-	patchIds := make([]int, 0)
+	var nbReachables int
+	var patchIds []int
 
 	//challenge the validations nodes by providing more nodes validations
 	maxNbValidations := minValidations
@@ -471,29 +259,14 @@
 		maxNbValidations = minValidations + (minValidations / 2)
 	}
 
-	//adding the master node to the validation headers
-	masterNode, err := nodeReader.FindByPublicKey(masterNodeKey)
-	if err != nil {
-		return
-	}
-	vPool.headers = append(vPool.headers, chain.NewNodeHeader(masterNodeKey, false, true, masterNode.patch.patchid, masterNode.status == NodeOK))
-
 	for i := 0; (nbReachables < maxNbValidations || len(patchIds) < requiredPatchNb) && i < len(sKeys); i++ {
 		n, err := nodeReader.FindByPublicKey(sKeys[i])
 		if err != nil {
 			return Pool{}, err
 		}
 
-		//Add a validation headers
-		vPool.headers = append(vPool.headers,
-			chain.NewNodeHeader(sKeys[i],
-				!n.isReachable,
-				false,
-				n.patch.patchid,
-				n.status == NodeOK))
-
 		//Add the node to the pool
-		vPool.nodes = append(vPool.nodes, n)
+		vPool = append(vPool, n)
 
 		//Need a view of the reachable and unreachables for a better validation
 		if n.isReachable {
@@ -517,7 +290,7 @@
 	}
 
 	if nbReachables < maxNbValidations {
-		return Pool{}, errors.New("cannot proceed transaction with an invalid number of reachables validation nodes")
+		return Pool{}, errors.New("cannot proceed transaction with an invalid number of reachabled validation nodes")
 	}
 
 	if len(patchIds) < requiredPatchNb {
@@ -525,13 +298,4 @@
 	}
 
 	return vPool, nil
-=======
-	return Pool{
-		Node{
-			ip:        net.ParseIP("127.0.0.1"),
-			port:      5000,
-			publicKey: pub,
-		},
-	}, nil
->>>>>>> ae8649d1
 }