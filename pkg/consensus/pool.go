--- conflicted
+++ resolved
@@ -1,14 +1,10 @@
 package consensus
 
 import (
-<<<<<<< HEAD
 	"crypto/hmac"
 	"crypto/sha256"
 	"encoding/hex"
 	"errors"
-=======
-	"encoding/hex"
->>>>>>> f2165148
 	"net"
 	"sort"
 
@@ -36,9 +32,8 @@
 	RequestLastTransaction(pool Pool, txAddr crypto.VersionnedHash, txType chain.TransactionType) (*chain.Transaction, error)
 }
 
-<<<<<<< HEAD
 //FindMasterNodes finds a list of master nodes by using an entropy sorting based on the transaction and minimum number of master
-func FindMasterNodes(txHash string, nodeReader NodeReader, sharedKeyReader shared.KeyReader) (Pool, error) {
+func FindMasterNodes(txHash crypto.VersionnedHash, nodeReader NodeReader, sharedKeyReader shared.KeyReader) (Pool, error) {
 	authKeys, err := sharedKeyReader.AuthorizedNodesPublicKeys()
 	if err != nil {
 		return nil, err
@@ -88,29 +83,33 @@
 }
 
 //buildStartingPoint creates a starting point by using an HMAC of the transaction hash and the first node shared private key
-func buildStartingPoint(txHash string, nodeMinerPrivateKey string) string {
+func buildStartingPoint(txHash crypto.VersionnedHash, nodeMinerPrivateKey crypto.PrivateKey) ([]byte, error) {
+	pvBytes, err := nodeMinerPrivateKey.Marshal()
+	if err != nil {
+		return nil, err
+	}
 	h := hmac.New(sha256.New, []byte(nodeMinerPrivateKey))
 	h.Write([]byte(txHash))
-	return hex.EncodeToString(h.Sum(nil))
+	return h.Sum(nil), nil
 }
 
 //entropySort sorts a list of nodes public keys using a "starting point" (HMAC of the transaction hash with the first node shared private key) and the hashes of the node public keys
-func entropySort(txHash string, authKeys []string, nodeFirstKey string) (sortedKeys []string) {
+func entropySort(txHash crypto.VersionnedHash, authKeys []crypto.PublicKey, nodeFirstKey crypto.PublicKey) (sortedKeys []crypto.PublicKey) {
 	startingPoint := buildStartingPoint(txHash, nodeFirstKey)
 
 	//Building list of public keys and map of hash-›key
-	hashKeys := make([]string, len(authKeys))
-	mHashKeys := make(map[string]string, 0)
+	hashKeys := make([][]byte, len(authKeys))
+	mHashKeys := make(map[crypto.VersionnedHash]crypto.PublicKey, 0)
 	for i, k := range authKeys {
 		h := sha256.New()
 		h.Write([]byte(k))
-		hash := hex.EncodeToString(h.Sum(nil))
+		hash := h.Sum(nil)
 		mHashKeys[hash] = k
 		hashKeys[i] = hash
 	}
 
 	hashKeys = append(hashKeys, startingPoint)
-	sort.Strings(hashKeys)
+	sort.Slice(hashKeys)
 	var startPointIndex int
 	for i, k := range hashKeys {
 		if startingPoint == k {
@@ -128,7 +127,7 @@
 		//iterating from the starting point to the end of the list
 		//add add the key if the latest character matchew the start point position
 		for i := startPointIndex + 1; i < len(hashKeys); i++ {
-			if []rune(hashKeys[i])[maxpos-1] == []rune(startingPoint)[p] {
+			if hashKeys[i][maxpos-1] == startingPoint[p] {
 				var contains bool
 				var j int
 				for !contains && j < len(sortedKeys) {
@@ -147,7 +146,7 @@
 		//iterating from the 0 to the starting point
 		//and add the key if the latest character matches the start point position
 		for i := 0; i < startPointIndex; i++ {
-			if []rune(hashKeys[i])[maxpos-1] == []rune(startingPoint)[p] {
+			if hashKeys[i][maxpos-1] == startingPoint[p] {
 				var contains bool
 				var j int
 				for !contains && j < len(sortedKeys) {
@@ -175,7 +174,8 @@
 			//iterating from the starting point to the end of the list
 			//add add the key if the latest character matchew the start point position
 			for i := startPointIndex + 1; i < len(hashKeys); i++ {
-				if []rune(hashKeys[i])[maxpos-1] == hexChar[p] {
+				hexHashKey := hex.EncodeToString(hashKeys[i])
+				if []rune(hexHashKey)[maxpos-1] == hexChar[p] {
 					var contains bool
 					var j int
 					for !contains && j < len(sortedKeys) {
@@ -194,7 +194,8 @@
 			//iterating from the 0 to the starting point
 			//and add the key if the latest character matches the start point position
 			for i := 0; i < startPointIndex; i++ {
-				if []rune(hashKeys[i])[maxpos-1] == hexChar[p] {
+				hexHashKey := hex.EncodeToString(hashKeys[i])
+				if []rune(hexHashKey)[maxpos-1] == hexChar[p] {
 					var contains bool
 					var j int
 					for !contains && j < len(sortedKeys) {
@@ -215,30 +216,11 @@
 	}
 
 	return
-=======
-//FindMasterNodes finds a list of master node from a transaction hash
-//TODO: To implement with AI algorithms
-func FindMasterNodes(txHash crypto.VersionnedHash, txType chain.TransactionType) (Pool, error) {
-
-	b, err := hex.DecodeString("0044657dab453d34f9adc2100a2cb8f38f644ef48e34b1d99d7c4d9371068e9438")
-	if err != nil {
-		return Pool{}, err
-	}
-	pub, err := crypto.ParsePublicKey(b)
-
-	return Pool{
-		Node{
-			ip:        net.ParseIP("127.0.0.1"),
-			port:      5000,
-			publicKey: pub,
-		},
-	}, nil
->>>>>>> f2165148
 }
 
 //FindStoragePool searches a storage pool for the given address
 //TODO: Implements AI lookups to identify the right storage pool
-func FindStoragePool(address []byte) (Pool, error) {
+func FindStoragePool(address []crypto.VersionnedHash) (Pool, error) {
 	b, err := hex.DecodeString("0044657dab453d34f9adc2100a2cb8f38f644ef48e34b1d99d7c4d9371068e9438")
 	if err != nil {
 		return Pool{}, err
