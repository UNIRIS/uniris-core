package consensus

import (
	"crypto/rand"
	"encoding/hex"
	"testing"

<<<<<<< HEAD
=======
	"github.com/uniris/uniris-core/pkg/chain"
>>>>>>> ae8649d1
	"github.com/uniris/uniris-core/pkg/crypto"

	"github.com/stretchr/testify/assert"

	"github.com/uniris/uniris-core/pkg/shared"
)

/*
Scenario: Get the required number of master
	Given 2 nodes in the network
	When I want to get the required number of master
	Then I get 1
*/
func TestRequiredNumberOfMasterWith2Nodes(t *testing.T) {
	assert.Equal(t, requiredNumberOfMaster(2, 1), 1)
}
<<<<<<< HEAD
=======

/*
Scenario: Get the required number of master
	Given 5 nodes in the network and 2 reachables
	When I want to get the required number of master
	Then I get 1
*/
func TestRequiredNumberOfMasterWith5NodesAnd2Reachables(t *testing.T) {
	assert.Equal(t, requiredNumberOfMaster(5, 2), 1)
}

/*
Scenario: Get the required number of master
	Given 6 nodes in the network and 6 reachables
	When I want to get the required number of master
	Then I get 5
*/
func TestRequiredNumberOfMasterWith6NodesAnd6Reachables(t *testing.T) {
	assert.Equal(t, requiredNumberOfMaster(6, 6), 5)
}

/*
Scenario: Create a starting point for entropy sorting
	Given a transaction hash and a node private key
	When I want to create the starting point
	Then I get an HMAC and I can reproduce the same output
*/
func TestBuildStartingPoint(t *testing.T) {
	pv, _, _ := crypto.GenerateECKeyPair(crypto.Ed25519Curve, rand.Reader)
	sp, err := buildStartingPoint(crypto.VersionnedHash("myhash"), pv)
	assert.Nil(t, err)
	assert.NotEmpty(t, sp)

	sp2, err := buildStartingPoint(crypto.VersionnedHash("myhash"), pv)
	assert.Nil(t, err)

	assert.Equal(t, sp, sp2)
}

/*
Scenario: Sort by entropy a list of authorized keys using the starting point characters
	Given a starting point (1d62567ec763002c9f88728a480629412cd33c673156a227bcd79b7adc8ac877) and a list of 3 keys (where hashes are: 1BD2B169A9E74A32133550E72E053AECD00500161BF87EB33D921A0DC63D1A71, BEF57EC7F53A6D40BEB640A780A639C83BC29AC8A9816F1FC6C5C6DCD93C4721,
	31C666C96118537BE81216E3A232DC7601779CD8D0D633980F0143FFC9B75FE6)
	When I want to sort the list by entropy
	Then I get the list sorted:
		- BEF57EC7F53A6D40BEB640A780A639C83BC29AC8A9816F1FC6C5C6DCD93C4721
		- 1BD2B169A9E74A32133550E72E053AECD00500161BF87EB33D921A0DC63D1A71
		- 31C666C96118537BE81216E3A232DC7601779CD8D0D633980F0143FFC9B75FE6
*/
func TestEntropySortWithStartingPointCharacter(t *testing.T) {

	pub1Hex := "0044657dab453d34f9adc2100a2cb8f38f644ef48e34b1d99d7c4d9371068e9438"
	pub2Hex := "00a8e0f20d4da185d0bf8bd0a45995dfc7926d545e5bbff0194fe34c42bf5e221b"
	pub3Hex := "00ee7a047a226e08ea14fe60ec4f6d328e56ebdb2ee2b9f5b1120e231e05c956a3"

	pb1B, _ := hex.DecodeString(pub1Hex)
	pb2B, _ := hex.DecodeString(pub2Hex)
	pb3B, _ := hex.DecodeString(pub3Hex)

	pub1, _ := crypto.ParsePublicKey(pb1B)
	pub2, _ := crypto.ParsePublicKey(pb2B)
	pub3, _ := crypto.ParsePublicKey(pb3B)

	authKeys := []crypto.PublicKey{pub1, pub2, pub3}

	pvBytes, _ := hex.DecodeString("000c3bb61141f052e1936823a4a56224f2aae04084265655ff4c83d885295b570344657dab453d34f9adc2100a2cb8f38f644ef48e34b1d99d7c4d9371068e9438")
	pv, _ := crypto.ParsePrivateKey(pvBytes)

	sortedKeys, err := entropySort([]byte("myhash"), authKeys, pv)
	assert.Nil(t, err)
	assert.Len(t, sortedKeys, 3)

	sorted1Bytes, _ := sortedKeys[0].Marshal()
	sorted2Bytes, _ := sortedKeys[1].Marshal()
	sorted3Bytes, _ := sortedKeys[2].Marshal()

	assert.Equal(t, pub3Hex, hex.EncodeToString(sorted1Bytes))
	assert.Equal(t, pub1Hex, hex.EncodeToString(sorted2Bytes))
	assert.Equal(t, pub2Hex, hex.EncodeToString(sorted3Bytes))
}

/*
Scenario: Find master validation node
	Given a transaction hash, a list of 8 nodes in the networks with 5 reachables
	When I want to find node elected to the master validation
	Then I get a list master nodes with 5 reachables
*/
func TestFindMasterValidationNode(t *testing.T) {

	_, pub1, _ := crypto.GenerateECKeyPair(crypto.Ed25519Curve, rand.Reader)
	_, pub2, _ := crypto.GenerateECKeyPair(crypto.Ed25519Curve, rand.Reader)
	_, pub3, _ := crypto.GenerateECKeyPair(crypto.Ed25519Curve, rand.Reader)
	_, pub4, _ := crypto.GenerateECKeyPair(crypto.Ed25519Curve, rand.Reader)
	_, pub5, _ := crypto.GenerateECKeyPair(crypto.Ed25519Curve, rand.Reader)
	_, pub6, _ := crypto.GenerateECKeyPair(crypto.Ed25519Curve, rand.Reader)
	_, pub7, _ := crypto.GenerateECKeyPair(crypto.Ed25519Curve, rand.Reader)
	_, pub8, _ := crypto.GenerateECKeyPair(crypto.Ed25519Curve, rand.Reader)

	nodeDB := &mockNodeReader{
		nodes: []Node{
			Node{publicKey: pub1, isReachable: false},
			Node{publicKey: pub2, isReachable: true},
			Node{publicKey: pub3, isReachable: true},
			Node{publicKey: pub4, isReachable: true},
			Node{publicKey: pub5, isReachable: false},
			Node{publicKey: pub6, isReachable: true},
			Node{publicKey: pub7, isReachable: true},
			Node{publicKey: pub8, isReachable: true},
		},
	}

	pv, pub, _ := crypto.GenerateECKeyPair(crypto.Ed25519Curve, rand.Reader)
	crossNodeKeys, _ := shared.NewNodeCrossKeyPair(pub, pv)

	masterNodes, err := FindMasterNodes([]byte("hash"), nodeDB, &mockSharedKeyReader{
		authKeys:      []crypto.PublicKey{pub1, pub2, pub3, pub4, pub5, pub6, pub7, pub8},
		crossNodeKeys: []shared.NodeCrossKeyPair{crossNodeKeys},
	})
	assert.Nil(t, err)

	var nbReachables int
	for _, n := range masterNodes {
		if n.isReachable {
			nbReachables++
		}
	}
	assert.Equal(t, nbReachables, 5)
}

/*
Scenario: Find validation pool
	Given a transaction address
	When I want to find the validation pool
	Then I get a pool including a least one member
>>>>>>> ae8649d1

/*
Scenario: Get the required number of master
	Given 5 nodes in the network and 2 reachables
	When I want to get the required number of master
	Then I get 1
*/
func TestRequiredNumberOfMasterWith5NodesAnd2Reachables(t *testing.T) {
	assert.Equal(t, requiredNumberOfMaster(5, 2), 1)
}

/*
Scenario: Get the required number of master
	Given 6 nodes in the network and 6 reachables
	When I want to get the required number of master
	Then I get 5
*/
func TestRequiredNumberOfMasterWith6NodesAnd6Reachables(t *testing.T) {
	assert.Equal(t, requiredNumberOfMaster(6, 6), 5)
}

/*
Scenario: Create a starting point for entropy sorting
	Given a transaction hash and a node private key
	When I want to create the starting point
	Then I get an HMAC and I can reproduce the same output
*/
func TestBuildStartingPoint(t *testing.T) {
	pv, _, _ := crypto.GenerateECKeyPair(crypto.Ed25519Curve, rand.Reader)
	sp, err := buildStartingPoint(crypto.VersionnedHash("myhash"), pv)
	assert.Nil(t, err)
	assert.NotEmpty(t, sp)

	sp2, err := buildStartingPoint(crypto.VersionnedHash("myhash"), pv)
	assert.Nil(t, err)

	assert.Equal(t, sp, sp2)
}

/*
Scenario: Sort by entropy a list of authorized keys using the starting point characters
	Given a starting point (1d62567ec763002c9f88728a480629412cd33c673156a227bcd79b7adc8ac877) and a list of 3 keys (where hashes are: 1BD2B169A9E74A32133550E72E053AECD00500161BF87EB33D921A0DC63D1A71, BEF57EC7F53A6D40BEB640A780A639C83BC29AC8A9816F1FC6C5C6DCD93C4721,
	31C666C96118537BE81216E3A232DC7601779CD8D0D633980F0143FFC9B75FE6)
	When I want to sort the list by entropy
	Then I get the list sorted:
		- BEF57EC7F53A6D40BEB640A780A639C83BC29AC8A9816F1FC6C5C6DCD93C4721
		- 1BD2B169A9E74A32133550E72E053AECD00500161BF87EB33D921A0DC63D1A71
		- 31C666C96118537BE81216E3A232DC7601779CD8D0D633980F0143FFC9B75FE6
*/
func TestEntropySortWithStartingPointCharacter(t *testing.T) {

	pub1Hex := "0044657dab453d34f9adc2100a2cb8f38f644ef48e34b1d99d7c4d9371068e9438"
	pub2Hex := "00a8e0f20d4da185d0bf8bd0a45995dfc7926d545e5bbff0194fe34c42bf5e221b"
	pub3Hex := "00ee7a047a226e08ea14fe60ec4f6d328e56ebdb2ee2b9f5b1120e231e05c956a3"

	pb1B, _ := hex.DecodeString(pub1Hex)
	pb2B, _ := hex.DecodeString(pub2Hex)
	pb3B, _ := hex.DecodeString(pub3Hex)

	pub1, _ := crypto.ParsePublicKey(pb1B)
	pub2, _ := crypto.ParsePublicKey(pb2B)
	pub3, _ := crypto.ParsePublicKey(pb3B)

	authKeys := []crypto.PublicKey{pub1, pub2, pub3}

	pvBytes, _ := hex.DecodeString("000c3bb61141f052e1936823a4a56224f2aae04084265655ff4c83d885295b570344657dab453d34f9adc2100a2cb8f38f644ef48e34b1d99d7c4d9371068e9438")
	pv, _ := crypto.ParsePrivateKey(pvBytes)

	sortedKeys, err := entropySort([]byte("myhash"), authKeys, pv)
	assert.Nil(t, err)
	assert.Len(t, sortedKeys, 3)

	sorted1Bytes, _ := sortedKeys[0].Marshal()
	sorted2Bytes, _ := sortedKeys[1].Marshal()
	sorted3Bytes, _ := sortedKeys[2].Marshal()

	assert.Equal(t, pub3Hex, hex.EncodeToString(sorted1Bytes))
	assert.Equal(t, pub1Hex, hex.EncodeToString(sorted2Bytes))
	assert.Equal(t, pub2Hex, hex.EncodeToString(sorted3Bytes))
}

/*
Scenario: Find master validation node
	Given a transaction hash, a list of 8 nodes in the networks with 5 reachables
	When I want to find node elected to the master validation
	Then I get a list master nodes with 5 reachables
*/
func TestFindMasterValidationNode(t *testing.T) {

	_, pub1, _ := crypto.GenerateECKeyPair(crypto.Ed25519Curve, rand.Reader)
	_, pub2, _ := crypto.GenerateECKeyPair(crypto.Ed25519Curve, rand.Reader)
	_, pub3, _ := crypto.GenerateECKeyPair(crypto.Ed25519Curve, rand.Reader)
	_, pub4, _ := crypto.GenerateECKeyPair(crypto.Ed25519Curve, rand.Reader)
	_, pub5, _ := crypto.GenerateECKeyPair(crypto.Ed25519Curve, rand.Reader)
	_, pub6, _ := crypto.GenerateECKeyPair(crypto.Ed25519Curve, rand.Reader)
	_, pub7, _ := crypto.GenerateECKeyPair(crypto.Ed25519Curve, rand.Reader)
	_, pub8, _ := crypto.GenerateECKeyPair(crypto.Ed25519Curve, rand.Reader)

	nodeReader := &mockNodeReader{
		nodes: []Node{
			Node{publicKey: pub1, isReachable: false},
			Node{publicKey: pub2, isReachable: true},
			Node{publicKey: pub3, isReachable: true},
			Node{publicKey: pub4, isReachable: true},
			Node{publicKey: pub5, isReachable: false},
			Node{publicKey: pub6, isReachable: true},
			Node{publicKey: pub7, isReachable: true},
			Node{publicKey: pub8, isReachable: true},
		},
	}

	pv, pub, _ := crypto.GenerateECKeyPair(crypto.Ed25519Curve, rand.Reader)
	crossNodeKeys, _ := shared.NewNodeCrossKeyPair(pub, pv)

	masterNodes, err := FindMasterNodes([]byte("hash"), nodeReader, &mockSharedKeyReader{
		authKeys:      []crypto.PublicKey{pub1, pub2, pub3, pub4, pub5, pub6, pub7, pub8},
		crossNodeKeys: []shared.NodeCrossKeyPair{crossNodeKeys},
	})
	assert.Nil(t, err)

	var nbReachables int
	for _, n := range masterNodes.nodes {
		if n.isReachable {
			nbReachables++
		}
	}
	assert.Equal(t, nbReachables, 5)
}

/*
Scenario: Find validation pool
    Given a transaction required 5 validations and 12 nodes with 3 unreachables located into 5 patches
    When I want to find the validation pool
    Then I get at least 7 nodes in the pool (5 + 5/2), and at least 6 headers (5 min validations + 1 master)
*/
func TestFindValidationPool(t *testing.T) {

	_, masterPub, _ := crypto.GenerateECKeyPair(crypto.Ed25519Curve, rand.Reader)

	_, pub1, _ := crypto.GenerateECKeyPair(crypto.Ed25519Curve, rand.Reader)
	_, pub2, _ := crypto.GenerateECKeyPair(crypto.Ed25519Curve, rand.Reader)
	_, pub3, _ := crypto.GenerateECKeyPair(crypto.Ed25519Curve, rand.Reader)
	_, pub4, _ := crypto.GenerateECKeyPair(crypto.Ed25519Curve, rand.Reader)
	_, pub5, _ := crypto.GenerateECKeyPair(crypto.Ed25519Curve, rand.Reader)
	_, pub6, _ := crypto.GenerateECKeyPair(crypto.Ed25519Curve, rand.Reader)
	_, pub7, _ := crypto.GenerateECKeyPair(crypto.Ed25519Curve, rand.Reader)
	_, pub8, _ := crypto.GenerateECKeyPair(crypto.Ed25519Curve, rand.Reader)
	_, pub9, _ := crypto.GenerateECKeyPair(crypto.Ed25519Curve, rand.Reader)
	_, pub10, _ := crypto.GenerateECKeyPair(crypto.Ed25519Curve, rand.Reader)
	_, pub11, _ := crypto.GenerateECKeyPair(crypto.Ed25519Curve, rand.Reader)
	_, pub12, _ := crypto.GenerateECKeyPair(crypto.Ed25519Curve, rand.Reader)

	nodeReader := &mockNodeReader{
		nodes: []Node{
			Node{publicKey: pub1, isReachable: false, patch: GeoPatch{patchid: 1}},
			Node{publicKey: pub2, isReachable: true, patch: GeoPatch{patchid: 2}},
			Node{publicKey: pub3, isReachable: true, patch: GeoPatch{patchid: 5}},
			Node{publicKey: pub4, isReachable: true, patch: GeoPatch{patchid: 2}},
			Node{publicKey: pub5, isReachable: false, patch: GeoPatch{patchid: 4}},
			Node{publicKey: pub6, isReachable: true, patch: GeoPatch{patchid: 3}},
			Node{publicKey: pub7, isReachable: true, patch: GeoPatch{patchid: 2}},
			Node{publicKey: pub8, isReachable: false, patch: GeoPatch{patchid: 1}},
			Node{publicKey: pub9, isReachable: true, patch: GeoPatch{patchid: 1}},
			Node{publicKey: pub10, isReachable: true, patch: GeoPatch{patchid: 2}},
			Node{publicKey: pub11, isReachable: true, patch: GeoPatch{patchid: 3}},
			Node{publicKey: pub12, isReachable: true, patch: GeoPatch{patchid: 4}},
		},
	}

	pv, pub, _ := crypto.GenerateECKeyPair(crypto.Ed25519Curve, rand.Reader)
	crossNodeKeys, _ := shared.NewNodeCrossKeyPair(pub, pv)

	sharedKeyReader := &mockSharedKeyReader{
		authKeys:      []crypto.PublicKey{pub1, pub2, pub3, pub4, pub5, pub6, pub7, pub8, pub9, pub10, pub11, pub12},
		crossNodeKeys: []shared.NodeCrossKeyPair{crossNodeKeys},
	}

	pool, err := FindValidationPool(crypto.Hash([]byte("address")), 5, masterPub, nodeReader, sharedKeyReader)
	assert.Nil(t, err)
	assert.True(t, len(pool.nodes) >= 7)
	assert.True(t, len(pool.headers) >= 6)

	minPatches, _ := validationRequiredPatchNumber(5, nodeReader)
	distinctPatches := make([]int, 0)
	for _, h := range pool.headers {
		var found bool
		for _, p := range distinctPatches {
			if p == h.PatchNumber() {
				found = true
				break
			}
		}
		if !found {
			distinctPatches = append(distinctPatches, h.PatchNumber())
		}
	}

	assert.True(t, len(distinctPatches) >= minPatches)
}

/*
Scenario: Find storage pool
	Given a transaction address
	When I want to find the storage pool
	Then I get a pool including a least one member

	TODO: To improve when the implementation will be provided
*/
func TestFindStoragePool(t *testing.T) {
	_, pub1, _ := crypto.GenerateECKeyPair(crypto.Ed25519Curve, rand.Reader)
	_, pub2, _ := crypto.GenerateECKeyPair(crypto.Ed25519Curve, rand.Reader)

	nodeDB := &mockNodeReader{
		nodes: []Node{
			Node{publicKey: pub1, isReachable: true},
			Node{publicKey: pub2, isReachable: true},
		},
	}

	pool, err := FindStoragePool([]byte("address"), nodeDB)
	assert.Nil(t, err)
<<<<<<< HEAD
	assert.Len(t, pool.nodes, 2)
=======
	assert.Len(t, pool, 2)
>>>>>>> ae8649d1
}

type mockSharedKeyReader struct {
	crossNodeKeys    []shared.NodeCrossKeyPair
	crossEmitterKeys []shared.EmitterCrossKeyPair
	authKeys         []crypto.PublicKey
}

func (r mockSharedKeyReader) EmitterCrossKeypairs() ([]shared.EmitterCrossKeyPair, error) {
	return r.crossEmitterKeys, nil
}

func (r mockSharedKeyReader) FirstNodeCrossKeypair() (shared.NodeCrossKeyPair, error) {
	return r.crossNodeKeys[0], nil
}

func (r mockSharedKeyReader) LastNodeCrossKeypair() (shared.NodeCrossKeyPair, error) {
	return r.crossNodeKeys[len(r.crossNodeKeys)-1], nil
}

func (r mockSharedKeyReader) AuthorizedNodesPublicKeys() ([]crypto.PublicKey, error) {
	return r.authKeys, nil
}

func (r mockSharedKeyReader) CrossEmitterPublicKeys() (pubKeys []crypto.PublicKey, err error) {
	for _, kp := range r.crossEmitterKeys {
		pubKeys = append(pubKeys, kp.PublicKey())
	}
	return
}

func (r mockSharedKeyReader) FirstEmitterCrossKeypair() (shared.EmitterCrossKeyPair, error) {
	return r.crossEmitterKeys[0], nil
}

type mockNodeReader struct {
	nodes []Node
}

func (db mockNodeReader) Reachables() (reachables []Node, err error) {
	for _, n := range db.nodes {
		if n.isReachable {
			reachables = append(reachables, n)
		}
	}
	return
}

func (db mockNodeReader) Unreachables() (unreachables []Node, err error) {
	for _, n := range db.nodes {
		if !n.isReachable {
			unreachables = append(unreachables, n)
		}
	}
	return
}

func (db mockNodeReader) CountReachables() (nb int, err error) {
	for _, n := range db.nodes {
		if n.isReachable {
			nb++
		}
	}
	return
}

<<<<<<< HEAD
func (db mockNodeReader) FindByPublicKey(publicKey crypto.PublicKey) (found Node, err error) {
=======
func (db *mockNodeReader) FindByPublicKey(publicKey crypto.PublicKey) (found Node, err error) {
>>>>>>> ae8649d1
	for _, n := range db.nodes {
		if n.publicKey.Equals(publicKey) {
			return n, nil
		}
	}
	return
}<|MERGE_RESOLUTION|>--- conflicted
+++ resolved
@@ -5,10 +5,6 @@
 	"encoding/hex"
 	"testing"
 
-<<<<<<< HEAD
-=======
-	"github.com/uniris/uniris-core/pkg/chain"
->>>>>>> ae8649d1
 	"github.com/uniris/uniris-core/pkg/crypto"
 
 	"github.com/stretchr/testify/assert"
@@ -25,143 +21,6 @@
 func TestRequiredNumberOfMasterWith2Nodes(t *testing.T) {
 	assert.Equal(t, requiredNumberOfMaster(2, 1), 1)
 }
-<<<<<<< HEAD
-=======
-
-/*
-Scenario: Get the required number of master
-	Given 5 nodes in the network and 2 reachables
-	When I want to get the required number of master
-	Then I get 1
-*/
-func TestRequiredNumberOfMasterWith5NodesAnd2Reachables(t *testing.T) {
-	assert.Equal(t, requiredNumberOfMaster(5, 2), 1)
-}
-
-/*
-Scenario: Get the required number of master
-	Given 6 nodes in the network and 6 reachables
-	When I want to get the required number of master
-	Then I get 5
-*/
-func TestRequiredNumberOfMasterWith6NodesAnd6Reachables(t *testing.T) {
-	assert.Equal(t, requiredNumberOfMaster(6, 6), 5)
-}
-
-/*
-Scenario: Create a starting point for entropy sorting
-	Given a transaction hash and a node private key
-	When I want to create the starting point
-	Then I get an HMAC and I can reproduce the same output
-*/
-func TestBuildStartingPoint(t *testing.T) {
-	pv, _, _ := crypto.GenerateECKeyPair(crypto.Ed25519Curve, rand.Reader)
-	sp, err := buildStartingPoint(crypto.VersionnedHash("myhash"), pv)
-	assert.Nil(t, err)
-	assert.NotEmpty(t, sp)
-
-	sp2, err := buildStartingPoint(crypto.VersionnedHash("myhash"), pv)
-	assert.Nil(t, err)
-
-	assert.Equal(t, sp, sp2)
-}
-
-/*
-Scenario: Sort by entropy a list of authorized keys using the starting point characters
-	Given a starting point (1d62567ec763002c9f88728a480629412cd33c673156a227bcd79b7adc8ac877) and a list of 3 keys (where hashes are: 1BD2B169A9E74A32133550E72E053AECD00500161BF87EB33D921A0DC63D1A71, BEF57EC7F53A6D40BEB640A780A639C83BC29AC8A9816F1FC6C5C6DCD93C4721,
-	31C666C96118537BE81216E3A232DC7601779CD8D0D633980F0143FFC9B75FE6)
-	When I want to sort the list by entropy
-	Then I get the list sorted:
-		- BEF57EC7F53A6D40BEB640A780A639C83BC29AC8A9816F1FC6C5C6DCD93C4721
-		- 1BD2B169A9E74A32133550E72E053AECD00500161BF87EB33D921A0DC63D1A71
-		- 31C666C96118537BE81216E3A232DC7601779CD8D0D633980F0143FFC9B75FE6
-*/
-func TestEntropySortWithStartingPointCharacter(t *testing.T) {
-
-	pub1Hex := "0044657dab453d34f9adc2100a2cb8f38f644ef48e34b1d99d7c4d9371068e9438"
-	pub2Hex := "00a8e0f20d4da185d0bf8bd0a45995dfc7926d545e5bbff0194fe34c42bf5e221b"
-	pub3Hex := "00ee7a047a226e08ea14fe60ec4f6d328e56ebdb2ee2b9f5b1120e231e05c956a3"
-
-	pb1B, _ := hex.DecodeString(pub1Hex)
-	pb2B, _ := hex.DecodeString(pub2Hex)
-	pb3B, _ := hex.DecodeString(pub3Hex)
-
-	pub1, _ := crypto.ParsePublicKey(pb1B)
-	pub2, _ := crypto.ParsePublicKey(pb2B)
-	pub3, _ := crypto.ParsePublicKey(pb3B)
-
-	authKeys := []crypto.PublicKey{pub1, pub2, pub3}
-
-	pvBytes, _ := hex.DecodeString("000c3bb61141f052e1936823a4a56224f2aae04084265655ff4c83d885295b570344657dab453d34f9adc2100a2cb8f38f644ef48e34b1d99d7c4d9371068e9438")
-	pv, _ := crypto.ParsePrivateKey(pvBytes)
-
-	sortedKeys, err := entropySort([]byte("myhash"), authKeys, pv)
-	assert.Nil(t, err)
-	assert.Len(t, sortedKeys, 3)
-
-	sorted1Bytes, _ := sortedKeys[0].Marshal()
-	sorted2Bytes, _ := sortedKeys[1].Marshal()
-	sorted3Bytes, _ := sortedKeys[2].Marshal()
-
-	assert.Equal(t, pub3Hex, hex.EncodeToString(sorted1Bytes))
-	assert.Equal(t, pub1Hex, hex.EncodeToString(sorted2Bytes))
-	assert.Equal(t, pub2Hex, hex.EncodeToString(sorted3Bytes))
-}
-
-/*
-Scenario: Find master validation node
-	Given a transaction hash, a list of 8 nodes in the networks with 5 reachables
-	When I want to find node elected to the master validation
-	Then I get a list master nodes with 5 reachables
-*/
-func TestFindMasterValidationNode(t *testing.T) {
-
-	_, pub1, _ := crypto.GenerateECKeyPair(crypto.Ed25519Curve, rand.Reader)
-	_, pub2, _ := crypto.GenerateECKeyPair(crypto.Ed25519Curve, rand.Reader)
-	_, pub3, _ := crypto.GenerateECKeyPair(crypto.Ed25519Curve, rand.Reader)
-	_, pub4, _ := crypto.GenerateECKeyPair(crypto.Ed25519Curve, rand.Reader)
-	_, pub5, _ := crypto.GenerateECKeyPair(crypto.Ed25519Curve, rand.Reader)
-	_, pub6, _ := crypto.GenerateECKeyPair(crypto.Ed25519Curve, rand.Reader)
-	_, pub7, _ := crypto.GenerateECKeyPair(crypto.Ed25519Curve, rand.Reader)
-	_, pub8, _ := crypto.GenerateECKeyPair(crypto.Ed25519Curve, rand.Reader)
-
-	nodeDB := &mockNodeReader{
-		nodes: []Node{
-			Node{publicKey: pub1, isReachable: false},
-			Node{publicKey: pub2, isReachable: true},
-			Node{publicKey: pub3, isReachable: true},
-			Node{publicKey: pub4, isReachable: true},
-			Node{publicKey: pub5, isReachable: false},
-			Node{publicKey: pub6, isReachable: true},
-			Node{publicKey: pub7, isReachable: true},
-			Node{publicKey: pub8, isReachable: true},
-		},
-	}
-
-	pv, pub, _ := crypto.GenerateECKeyPair(crypto.Ed25519Curve, rand.Reader)
-	crossNodeKeys, _ := shared.NewNodeCrossKeyPair(pub, pv)
-
-	masterNodes, err := FindMasterNodes([]byte("hash"), nodeDB, &mockSharedKeyReader{
-		authKeys:      []crypto.PublicKey{pub1, pub2, pub3, pub4, pub5, pub6, pub7, pub8},
-		crossNodeKeys: []shared.NodeCrossKeyPair{crossNodeKeys},
-	})
-	assert.Nil(t, err)
-
-	var nbReachables int
-	for _, n := range masterNodes {
-		if n.isReachable {
-			nbReachables++
-		}
-	}
-	assert.Equal(t, nbReachables, 5)
-}
-
-/*
-Scenario: Find validation pool
-	Given a transaction address
-	When I want to find the validation pool
-	Then I get a pool including a least one member
->>>>>>> ae8649d1
 
 /*
 Scenario: Get the required number of master
@@ -283,7 +142,7 @@
 	assert.Nil(t, err)
 
 	var nbReachables int
-	for _, n := range masterNodes.nodes {
+	for _, n := range masterNodes {
 		if n.isReachable {
 			nbReachables++
 		}
@@ -295,7 +154,7 @@
 Scenario: Find validation pool
     Given a transaction required 5 validations and 12 nodes with 3 unreachables located into 5 patches
     When I want to find the validation pool
-    Then I get at least 7 nodes in the pool (5 + 5/2), and at least 6 headers (5 min validations + 1 master)
+    Then I get at least 7 nodes in the pool (5 + 5/2)
 */
 func TestFindValidationPool(t *testing.T) {
 
@@ -341,21 +200,20 @@
 
 	pool, err := FindValidationPool(crypto.Hash([]byte("address")), 5, masterPub, nodeReader, sharedKeyReader)
 	assert.Nil(t, err)
-	assert.True(t, len(pool.nodes) >= 7)
-	assert.True(t, len(pool.headers) >= 6)
+	assert.True(t, len(pool) >= 7)
 
 	minPatches, _ := validationRequiredPatchNumber(5, nodeReader)
 	distinctPatches := make([]int, 0)
-	for _, h := range pool.headers {
+	for _, h := range pool {
 		var found bool
 		for _, p := range distinctPatches {
-			if p == h.PatchNumber() {
+			if p == h.patch.patchid {
 				found = true
 				break
 			}
 		}
 		if !found {
-			distinctPatches = append(distinctPatches, h.PatchNumber())
+			distinctPatches = append(distinctPatches, h.patch.patchid)
 		}
 	}
 
@@ -383,11 +241,7 @@
 
 	pool, err := FindStoragePool([]byte("address"), nodeDB)
 	assert.Nil(t, err)
-<<<<<<< HEAD
-	assert.Len(t, pool.nodes, 2)
-=======
 	assert.Len(t, pool, 2)
->>>>>>> ae8649d1
 }
 
 type mockSharedKeyReader struct {
@@ -454,11 +308,7 @@
 	return
 }
 
-<<<<<<< HEAD
 func (db mockNodeReader) FindByPublicKey(publicKey crypto.PublicKey) (found Node, err error) {
-=======
-func (db *mockNodeReader) FindByPublicKey(publicKey crypto.PublicKey) (found Node, err error) {
->>>>>>> ae8649d1
 	for _, n := range db.nodes {
 		if n.publicKey.Equals(publicKey) {
 			return n, nil
