package rpc

import (
	"context"
	"encoding/json"
	"fmt"
	"time"

	api "github.com/uniris/uniris-core/api/protobuf-spec"
	"github.com/uniris/uniris-core/pkg/chain"
	"github.com/uniris/uniris-core/pkg/consensus"
	"github.com/uniris/uniris-core/pkg/crypto"
	"github.com/uniris/uniris-core/pkg/shared"
	"google.golang.org/grpc/codes"
	"google.golang.org/grpc/status"
)

type txSrv struct {
<<<<<<< HEAD
	chainDB         chain.Database
	sharedKeyReader shared.KeyReader
	poolR           consensus.PoolRequester
	nodePublicKey   string
	nodePrivateKey  string
}

//NewTransactionService creates service handler for the GRPC Transaction service
func NewTransactionService(cDB chain.Database, skR shared.KeyReader, pR consensus.PoolRequester, nodePublicKeyk, nodePrivateKeyk string) api.TransactionServiceServer {
=======
	chainDB        chain.Database
	techDB         shared.TechDatabaseReader
	poolR          consensus.PoolRequester
	nodePublicKey  crypto.PublicKey
	nodePrivateKey crypto.PrivateKey
}

//NewTransactionService creates service handler for the GRPC Transaction service
func NewTransactionService(cDB chain.Database, tDB shared.TechDatabaseReader, pR consensus.PoolRequester, nodePublicKeyk crypto.PublicKey, nodePrivateKeyk crypto.PrivateKey) api.TransactionServiceServer {
>>>>>>> f2165148
	return txSrv{
		chainDB:         cDB,
		sharedKeyReader: skR,
		poolR:           pR,
		nodePublicKey:   nodePublicKeyk,
		nodePrivateKey:  nodePrivateKeyk,
	}
}

func (s txSrv) GetLastTransaction(ctx context.Context, req *api.GetLastTransactionRequest) (*api.GetLastTransactionResponse, error) {
	fmt.Printf("GET LAST TRANSACTION REQUEST - %s\n", time.Unix(req.Timestamp, 0).String())

	reqBytes, err := json.Marshal(&api.GetLastTransactionRequest{
		TransactionAddress: req.TransactionAddress,
		Type:               req.Type,
		Timestamp:          req.Timestamp,
	})
	if err != nil {
		return nil, status.New(codes.InvalidArgument, err.Error()).Err()
	}

	nodeLastKeys, err := s.sharedKeyReader.LastNodeCrossKeypair()
	if err != nil {
		return nil, err
	}

	if !nodeLastKeys.PublicKey().Verify(reqBytes, req.SignatureRequest) {
		return nil, status.New(codes.InvalidArgument, "invalid signature").Err()
	}

	tx, err := chain.LastTransaction(s.chainDB, req.TransactionAddress, chain.TransactionType(req.Type))
	if err != nil {
		return nil, status.New(codes.Internal, err.Error()).Err()
	}
	if tx == nil {
		return nil, status.New(codes.NotFound, "transaction does not exist").Err()
	}

	tvf, err := formatAPITransaction(*tx)
	if err != nil {
		return nil, err
	}
	res := &api.GetLastTransactionResponse{
		Timestamp:   time.Now().Unix(),
		Transaction: tvf,
	}
	resBytes, err := json.Marshal(res)
	if err != nil {
		return nil, status.New(codes.Internal, err.Error()).Err()
	}

	sig, err := nodeLastKeys.PrivateKey().Sign(resBytes)
	if err != nil {
		return nil, status.New(codes.Internal, err.Error()).Err()
	}
	res.SignatureResponse = sig

	return res, nil
}

func (s txSrv) GetTransactionStatus(ctx context.Context, req *api.GetTransactionStatusRequest) (*api.GetTransactionStatusResponse, error) {
	fmt.Printf("GET TRANSACTION STATUS REQUEST - %s\n", time.Unix(req.Timestamp, 0).String())

	reqBytes, err := json.Marshal(&api.GetTransactionStatusRequest{
		TransactionHash: req.TransactionHash,
		Timestamp:       req.Timestamp,
	})
	if err != nil {
		return nil, status.New(codes.InvalidArgument, err.Error()).Err()
	}
	nodeLastKeys, err := s.sharedKeyReader.LastNodeCrossKeypair()
	if err != nil {
		return nil, err
	}
	if !nodeLastKeys.PublicKey().Verify(reqBytes, req.SignatureRequest) {
		return nil, status.New(codes.InvalidArgument, "invalid signature").Err()
	}

	txStatus, err := chain.GetTransactionStatus(s.chainDB, req.TransactionHash)
	if err != nil {
		return nil, status.New(codes.Internal, err.Error()).Err()
	}

	res := &api.GetTransactionStatusResponse{
		Status:    api.TransactionStatus(txStatus),
		Timestamp: time.Now().Unix(),
	}
	resBytes, err := json.Marshal(res)
	if err != nil {
		return nil, status.New(codes.Internal, err.Error()).Err()
	}
	sig, err := nodeLastKeys.PrivateKey().Sign(resBytes)
	if err != nil {
		return nil, status.New(codes.Internal, err.Error()).Err()
	}
	res.SignatureResponse = sig

	return res, nil
}

func (s txSrv) StoreTransaction(ctx context.Context, req *api.StoreTransactionRequest) (*api.StoreTransactionResponse, error) {
	fmt.Printf("STORE TRANSACTION REQUEST - %s\n", time.Unix(req.Timestamp, 0).String())

	reqBytes, err := json.Marshal(&api.StoreTransactionRequest{
		MinedTransaction: req.MinedTransaction,
		Timestamp:        req.Timestamp,
	})
	nodeLastKeys, err := s.sharedKeyReader.LastNodeCrossKeypair()
	if err != nil {
		return nil, err
	}
	if !nodeLastKeys.PublicKey().Verify(reqBytes, req.SignatureRequest) {
		return nil, status.New(codes.InvalidArgument, "invalid signature").Err()
	}

	tx, err := formatMinedTransaction(req.MinedTransaction.Transaction, req.MinedTransaction.MasterValidation, req.MinedTransaction.ConfirmValidations)
	if err != nil {
		return nil, status.New(codes.InvalidArgument, err.Error()).Err()
	}

	if !consensus.IsAuthorizedToStoreTx(tx) {
		return nil, status.New(codes.PermissionDenied, "not authorized to store this data").Err()
	}

	if err := chain.WriteTransaction(s.chainDB, tx, int(req.MinimumValidations)); err != nil {
		return nil, status.New(codes.Internal, err.Error()).Err()
	}

	res := &api.StoreTransactionResponse{
		Timestamp: time.Now().Unix(),
	}
	resBytes, err := json.Marshal(res)
	if err != nil {
		return nil, status.New(codes.Internal, err.Error()).Err()
	}
	sig, err := nodeLastKeys.PrivateKey().Sign(resBytes)
	if err != nil {
		return nil, status.New(codes.Internal, err.Error()).Err()
	}
	res.SignatureResponse = sig
	return res, nil
}

func (s txSrv) TimeLockTransaction(ctx context.Context, req *api.TimeLockTransactionRequest) (*api.TimeLockTransactionResponse, error) {
	fmt.Printf("TIMELOCK TRANSACTION REQUEST - %s\n", time.Unix(req.Timestamp, 0).String())

	reqBytes, err := json.Marshal(&api.TimeLockTransactionRequest{
		TransactionHash:     req.TransactionHash,
		Address:             req.Address,
		MasterNodePublicKey: req.MasterNodePublicKey,
		Timestamp:           req.Timestamp,
	})
	nodeLastKeys, err := s.sharedKeyReader.LastNodeCrossKeypair()
	if err != nil {
		return nil, err
	}
	if !nodeLastKeys.PublicKey().Verify(reqBytes, req.SignatureRequest) {
		return nil, status.New(codes.InvalidArgument, "invalid signature").Err()
	}

	masterKey, err := crypto.ParsePublicKey(req.MasterNodePublicKey)
	if err != nil {
		return nil, status.New(codes.InvalidArgument, "invalid master public key").Err()
	}

	if err := chain.TimeLockTransaction(req.TransactionHash, req.Address, masterKey); err != nil {
		return nil, status.New(codes.Internal, err.Error()).Err()
	}

	res := &api.TimeLockTransactionResponse{
		Timestamp: time.Now().Unix(),
	}
	resBytes, err := json.Marshal(res)
	if err != nil {
		return nil, status.New(codes.Internal, err.Error()).Err()
	}
	sig, err := nodeLastKeys.PrivateKey().Sign(resBytes)
	if err != nil {
		return nil, status.New(codes.Internal, err.Error()).Err()
	}
	res.SignatureResponse = sig
	return res, nil
}

func (s txSrv) LeadTransactionMining(ctx context.Context, req *api.LeadTransactionMiningRequest) (*api.LeadTransactionMiningResponse, error) {
	fmt.Printf("LEAD TRANSACTION MINING REQUEST - %s\n", time.Unix(req.Timestamp, 0).String())

	reqBytes, err := json.Marshal(&api.LeadTransactionMiningRequest{
		Transaction:        req.Transaction,
		MinimumValidations: req.MinimumValidations,
		Timestamp:          req.Timestamp,
		WelcomeHeaders:     req.WelcomeHeaders,
	})
	nodeLastKeys, err := s.sharedKeyReader.LastNodeCrossKeypair()
	if err != nil {
		return nil, err
	}
	if !nodeLastKeys.PublicKey().Verify(reqBytes, req.SignatureRequest) {
		return nil, status.New(codes.InvalidArgument, "invalid signature").Err()
	}

	tx, err := formatTransaction(req.Transaction)
	if err != nil {
		return nil, status.New(codes.InvalidArgument, err.Error()).Err()
	}

<<<<<<< HEAD
	if err := consensus.LeadMining(tx, int(req.MinimumValidations), formatNodeHeaders(req.WelcomeHeaders), s.poolR, s.nodePublicKey, s.nodePrivateKey, s.sharedKeyReader); err != nil {
=======
	wHeaders, err := formatNodeHeaders(req.WelcomeHeaders)
	if err != nil {
		return nil, status.New(codes.InvalidArgument, err.Error()).Err()
	}

	if err := consensus.LeadMining(tx, int(req.MinimumValidations), wHeaders, s.poolR, s.nodePublicKey, s.nodePrivateKey, s.techDB); err != nil {
>>>>>>> f2165148
		return nil, status.New(codes.Internal, err.Error()).Err()
	}

	res := &api.LeadTransactionMiningResponse{
		Timestamp: time.Now().Unix(),
	}
	resBytes, err := json.Marshal(res)
	if err != nil {
		return nil, status.New(codes.Internal, err.Error()).Err()
	}
	sig, err := nodeLastKeys.PrivateKey().Sign(resBytes)
	if err != nil {
		return nil, status.New(codes.Internal, err.Error()).Err()
	}
	res.SignatureResponse = sig
	return res, nil
}

func (s txSrv) ConfirmTransactionValidation(ctx context.Context, req *api.ConfirmTransactionValidationRequest) (*api.ConfirmTransactionValidationResponse, error) {
	fmt.Printf("CONFIRM VALIDATION TRANSACTION REQUEST - %s\n", time.Unix(req.Timestamp, 0).String())

	reqBytes, err := json.Marshal(&api.ConfirmTransactionValidationRequest{
		Transaction:      req.Transaction,
		MasterValidation: req.MasterValidation,
		Timestamp:        req.Timestamp,
	})
	if err != nil {
		return nil, status.New(codes.InvalidArgument, err.Error()).Err()
	}

	nodeLastKeys, err := s.sharedKeyReader.LastNodeCrossKeypair()
	if err != nil {
		return nil, err
	}
	if !nodeLastKeys.PublicKey().Verify(reqBytes, req.SignatureRequest) {
		return nil, status.New(codes.InvalidArgument, "invalid signature").Err()
	}

	tx, err := formatTransaction(req.Transaction)
	if err != nil {
		return nil, status.New(codes.InvalidArgument, err.Error()).Err()
	}
	masterValid, err := formatMasterValidation(req.MasterValidation)
	if err != nil {
		return nil, status.New(codes.InvalidArgument, err.Error()).Err()
	}
	valid, err := consensus.ConfirmTransactionValidation(tx, masterValid, s.nodePublicKey, s.nodePrivateKey)
	if err != nil {
		return nil, status.New(codes.Internal, err.Error()).Err()
	}

	v, err := formatAPIValidation(valid)
	if err != nil {
		return nil, status.New(codes.Internal, err.Error()).Err()
	}
	res := &api.ConfirmTransactionValidationResponse{
		Validation: v,
		Timestamp:  time.Now().Unix(),
	}
	resBytes, err := json.Marshal(res)
	if err != nil {
		return nil, status.New(codes.Internal, err.Error()).Err()
	}
	sig, err := nodeLastKeys.PrivateKey().Sign(resBytes)
	if err != nil {
		return nil, status.New(codes.Internal, err.Error()).Err()
	}
	res.SignatureResponse = sig
	return res, nil
}<|MERGE_RESOLUTION|>--- conflicted
+++ resolved
@@ -16,27 +16,15 @@
 )
 
 type txSrv struct {
-<<<<<<< HEAD
 	chainDB         chain.Database
 	sharedKeyReader shared.KeyReader
 	poolR           consensus.PoolRequester
-	nodePublicKey   string
-	nodePrivateKey  string
-}
-
-//NewTransactionService creates service handler for the GRPC Transaction service
-func NewTransactionService(cDB chain.Database, skR shared.KeyReader, pR consensus.PoolRequester, nodePublicKeyk, nodePrivateKeyk string) api.TransactionServiceServer {
-=======
-	chainDB        chain.Database
-	techDB         shared.TechDatabaseReader
-	poolR          consensus.PoolRequester
-	nodePublicKey  crypto.PublicKey
-	nodePrivateKey crypto.PrivateKey
+	nodePublicKey   crypto.PublicKey
+	nodePrivateKey  crypto.PrivateKey
 }
 
 //NewTransactionService creates service handler for the GRPC Transaction service
 func NewTransactionService(cDB chain.Database, tDB shared.TechDatabaseReader, pR consensus.PoolRequester, nodePublicKeyk crypto.PublicKey, nodePrivateKeyk crypto.PrivateKey) api.TransactionServiceServer {
->>>>>>> f2165148
 	return txSrv{
 		chainDB:         cDB,
 		sharedKeyReader: skR,
@@ -243,16 +231,12 @@
 		return nil, status.New(codes.InvalidArgument, err.Error()).Err()
 	}
 
-<<<<<<< HEAD
-	if err := consensus.LeadMining(tx, int(req.MinimumValidations), formatNodeHeaders(req.WelcomeHeaders), s.poolR, s.nodePublicKey, s.nodePrivateKey, s.sharedKeyReader); err != nil {
-=======
 	wHeaders, err := formatNodeHeaders(req.WelcomeHeaders)
 	if err != nil {
 		return nil, status.New(codes.InvalidArgument, err.Error()).Err()
 	}
 
-	if err := consensus.LeadMining(tx, int(req.MinimumValidations), wHeaders, s.poolR, s.nodePublicKey, s.nodePrivateKey, s.techDB); err != nil {
->>>>>>> f2165148
+	if err := consensus.LeadMining(tx, int(req.MinimumValidations), wHeaders, s.poolR, s.nodePublicKey, s.nodePrivateKey, s.sharedKeyReader); err != nil {
 		return nil, status.New(codes.Internal, err.Error()).Err()
 	}
 
