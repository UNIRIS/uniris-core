--- conflicted
+++ resolved
@@ -31,15 +31,9 @@
 
 	pv, pub, _ := crypto.GenerateECKeyPair(crypto.Ed25519Curve, rand.Reader)
 
-<<<<<<< HEAD
-	keyReader := &mockSharedKeyReader{}
-	nodeKey, _ := shared.NewNodeCrossKeyPair(pub, pv)
-	keyReader.crossNodeKeys = append(keyReader.crossNodeKeys, nodeKey)
-=======
-	techDB := &mockTechDB{}
-	nodeKey, _ := shared.NewNodeKeyPair(pub, pv)
-	techDB.nodeKeys = append(techDB.nodeKeys, nodeKey)
->>>>>>> f2165148
+	sharedKeyReader := &mocksharedKeyReader{}
+	nodeKey, _ := shared.NewNodeCrossKeyPair(pub, pv)
+	sharedKeyReader.crossNodeKeys = append(sharedKeyReader.crossNodeKeys, nodeKey)
 
 	chainDB := &mockChainDB{}
 	pr := NewPoolRequester(keyReader)
@@ -67,21 +61,12 @@
 	pv, pub, _ := crypto.GenerateECKeyPair(crypto.Ed25519Curve, rand.Reader)
 	pubB, _ := pub.Marshal()
 
-<<<<<<< HEAD
-	kp, _ := shared.NewEmitterCrossKeyPair(hex.EncodeToString([]byte("pvkey")), pub)
-
-	keyReader := &mockSharedKeyReader{}
-	keyReader.crossEmitterKeys = append(keyReader.crossEmitterKeys, kp)
-	nodeKey, _ := shared.NewNodeCrossKeyPair(pub, pv)
-	keyReader.crossNodeKeys = append(keyReader.crossNodeKeys, nodeKey)
-=======
-	kp, _ := shared.NewEmitterKeyPair(([]byte("pvkey")), pub)
-
-	techDB := &mockTechDB{}
-	techDB.emKeys = append(techDB.emKeys, kp)
-	nodeKey, _ := shared.NewNodeKeyPair(pub, pv)
-	techDB.nodeKeys = append(techDB.nodeKeys, nodeKey)
->>>>>>> f2165148
+	kp, _ := shared.NewEmitterCrossKeyPair(([]byte("pvkey")), pub)
+
+	sharedKeyReader := &mocksharedKeyReader{}
+	sharedKeyReader.crossEmitterKeys = append(sharedKeyReader.crossEmitterKeys, kp)
+	nodeKey, _ := shared.NewNodeCrossKeyPair(pub, pv)
+	sharedKeyReader.crossNodeKeys = append(sharedKeyReader.crossNodeKeys, nodeKey)
 
 	pr := NewPoolRequester(keyReader)
 
@@ -155,24 +140,14 @@
 */
 func TestRequestStorage(t *testing.T) {
 
-<<<<<<< HEAD
-	pub, pv := crypto.GenerateKeys()
-	kp, _ := shared.NewEmitterCrossKeyPair(hex.EncodeToString([]byte("pvkey")), pub)
+	pv, pub, _ := crypto.GenerateECKeyPair(crypto.Ed25519Curve, rand.Reader)
+	kp, _ := shared.NewEmitterCrossKeyPair([]byte("pvkey"), pub)
+	pubB, _ := pub.Marshal()
 
 	chainDB := &mockChainDB{}
-	keyReader := &mockSharedKeyReader{}
-	nodeKey, _ := shared.NewNodeCrossKeyPair(pub, pv)
-	keyReader.crossNodeKeys = append(keyReader.crossNodeKeys, nodeKey)
-=======
-	pv, pub, _ := crypto.GenerateECKeyPair(crypto.Ed25519Curve, rand.Reader)
-	kp, _ := shared.NewEmitterKeyPair([]byte("pvkey"), pub)
-	pubB, _ := pub.Marshal()
-
-	chainDB := &mockChainDB{}
-	techDB := &mockTechDB{}
-	nodeKey, _ := shared.NewNodeKeyPair(pub, pv)
-	techDB.nodeKeys = append(techDB.nodeKeys, nodeKey)
->>>>>>> f2165148
+	sharedKeyReader := &mocksharedKeyReader{}
+	nodeKey, _ := shared.NewNodeCrossKeyPair(pub, pv)
+	sharedKeyReader.crossNodeKeys = append(sharedKeyReader.crossNodeKeys, nodeKey)
 
 	keyReader.crossEmitterKeys = append(keyReader.crossEmitterKeys, kp)
 
@@ -245,15 +220,9 @@
 	pubB, _ := pub.Marshal()
 
 	chainDB := &mockChainDB{}
-<<<<<<< HEAD
-	keyReader := &mockSharedKeyReader{}
-	nodeKey, _ := shared.NewNodeCrossKeyPair(pub, pv)
-	keyReader.crossNodeKeys = append(keyReader.crossNodeKeys, nodeKey)
-=======
-	techDB := &mockTechDB{}
-	nodeKey, _ := shared.NewNodeKeyPair(pub, pv)
-	techDB.nodeKeys = append(techDB.nodeKeys, nodeKey)
->>>>>>> f2165148
+	sharedKeyReader := &mocksharedKeyReader{}
+	nodeKey, _ := shared.NewNodeCrossKeyPair(pub, pv)
+	sharedKeyReader.crossNodeKeys = append(sharedKeyReader.crossNodeKeys, nodeKey)
 
 	pr := NewPoolRequester(keyReader)
 
@@ -270,11 +239,7 @@
 		"encrypted_wallet":          []byte("wallet"),
 	}
 
-<<<<<<< HEAD
-	prop, _ := shared.NewEmitterCrossKeyPair(hex.EncodeToString([]byte("encPV")), pub)
-=======
-	prop, _ := shared.NewEmitterKeyPair([]byte("encPV"), pub)
->>>>>>> f2165148
+	prop, _ := shared.NewEmitterCrossKeyPair([]byte("encPV"), pub)
 	txRaw := map[string]interface{}{
 		"addr": hex.EncodeToString(crypto.Hash([]byte("addr"))),
 		"data": map[string]string{
