package rest

import (
	"crypto/rand"
	"encoding/hex"
	"encoding/json"
	"fmt"
	"io/ioutil"
	"net/http"
	"net/http/httptest"
	"testing"
	"time"

	"github.com/gin-gonic/gin"
	"github.com/stretchr/testify/assert"
	"github.com/uniris/uniris-core/pkg/crypto"
	"github.com/uniris/uniris-core/pkg/shared"
)

/*
Scenario: Get shared keys with no emitter public key in the query
	Given no emitter public key in the query
	When I request to get the last shared keys
	THen I get an error
*/
func TestGetSharedKeysWhenMissingPublicKey(t *testing.T) {
	r := gin.New()
	r.GET("/api/sharedkeys", GetSharedKeysHandler(&mockSharedKeyReader{}))

	path := fmt.Sprintf("http://localhost/api/sharedkeys")
	req, _ := http.NewRequest("GET", path, nil)
	w := httptest.NewRecorder()
	r.ServeHTTP(w, req)

	assert.Equal(t, http.StatusBadRequest, w.Code)
	resBytes, _ := ioutil.ReadAll(w.Body)
	var err httpError
	json.Unmarshal(resBytes, &err)
	assert.Equal(t, "emitter public key is missing", err.Error)
	assert.Equal(t, http.StatusText(http.StatusBadRequest), err.Status)
	assert.Equal(t, time.Now().Unix(), err.Timestamp)
}

/*
Scenario: Get shared keys with an invalid emitter public key
	Given an invalid public key
	When I request to get the last shared keys
	THen I get an error
*/
func TestGetSharedKeysWithInvalidPublicKey(t *testing.T) {
	r := gin.New()
	r.GET("/api/sharedkeys", GetSharedKeysHandler(&mockSharedKeyReader{}))

	path := fmt.Sprintf("http://localhost/api/sharedkeys?emitter_public_key=abc")
	req, _ := http.NewRequest("GET", path, nil)
	w := httptest.NewRecorder()
	r.ServeHTTP(w, req)

	assert.Equal(t, http.StatusBadRequest, w.Code)
	resBytes, _ := ioutil.ReadAll(w.Body)
	var err httpError
	json.Unmarshal(resBytes, &err)
	assert.Equal(t, "emitter public key is not in hexadecimal", err.Error)
	assert.Equal(t, http.StatusText(http.StatusBadRequest), err.Status)
	assert.Equal(t, time.Now().Unix(), err.Timestamp)
}

/*
Scenario: Get shared keys
	Given a valid public key
	When I request to get the last shared keys
	THen I get the last shared keuys
*/
func TestGetSharedKeys(t *testing.T) {

	pv, pub, _ := crypto.GenerateECKeyPair(crypto.Ed25519Curve, rand.Reader)

<<<<<<< HEAD
	sharedKeyReader := &mockSharedKeyReader{}
	encPv, _ := crypto.Encrypt(pv, pub)
	emKP, _ := shared.NewEmitterCrossKeyPair(encPv, pub)
	nodeKey, _ := shared.NewNodeCrossKeyPair(pub, pv)
	sharedKeyReader.crossNodeKeys = append(sharedKeyReader.crossNodeKeys, nodeKey)
	sharedKeyReader.crossEmitterKeys = append(sharedKeyReader.crossEmitterKeys, emKP)
=======
	techDB := &mockTechDB{}

	pvB, _ := pv.Marshal()

	encPv, _ := pub.Encrypt(pvB)
	emKP, _ := shared.NewEmitterKeyPair(encPv, pub)
	nodeKey, _ := shared.NewNodeKeyPair(pub, pv)
	techDB.nodeKeys = append(techDB.nodeKeys, nodeKey)
	techDB.emKeys = append(techDB.emKeys, emKP)
>>>>>>> f2165148

	pubB, _ := pub.Marshal()

	r := gin.New()
	r.GET("/api/sharedkeys", GetSharedKeysHandler(sharedKeyReader))

	path := fmt.Sprintf("http://localhost/api/sharedkeys?emitter_public_key=%s", hex.EncodeToString(pubB))
	req, _ := http.NewRequest("GET", path, nil)
	w := httptest.NewRecorder()
	r.ServeHTTP(w, req)

	assert.Equal(t, http.StatusOK, w.Code)
	resBytes, _ := ioutil.ReadAll(w.Body)
	var res sharedKeysResponse
	json.Unmarshal(resBytes, &res)
	assert.NotEmpty(t, res.NodePublicKey)
	assert.NotEmpty(t, res.EmitterKeys)

	assert.EqualValues(t, hex.EncodeToString(pubB), res.NodePublicKey)

	assert.Len(t, res.EmitterKeys, 1)
	assert.EqualValues(t, hex.EncodeToString(pubB), res.EmitterKeys[0].PublicKey)

	encPvBytes, _ := hex.DecodeString(res.EmitterKeys[0].EncryptedPrivateKey)
	emPvKey, _ := pv.Decrypt(encPvBytes)
	assert.EqualValues(t, pvB, emPvKey)
}

<<<<<<< HEAD
type mockSharedKeyReader struct {
	crossNodeKeys    []shared.NodeCrossKeyPair
	crossEmitterKeys []shared.EmitterCrossKeyPair
=======
type mockTechDB struct {
	emKeys   shared.EmitterKeys
	nodeKeys []shared.NodeKeyPair
>>>>>>> f2165148
}

func (r mockSharedKeyReader) EmitterCrossKeypairs() ([]shared.EmitterCrossKeyPair, error) {
	return r.crossEmitterKeys, nil
}

<<<<<<< HEAD
func (r mockSharedKeyReader) FirstNodeCrossKeypair() (shared.NodeCrossKeyPair, error) {
	return r.crossNodeKeys[0], nil
}

func (r mockSharedKeyReader) LastNodeCrossKeypair() (shared.NodeCrossKeyPair, error) {
	return r.crossNodeKeys[len(r.crossNodeKeys)-1], nil
}

func (r mockSharedKeyReader) AuthorizedNodesPublicKeys() ([]string, error) {
	return []string{
		"pub1",
		"pub2",
		"pub3",
		"pub4",
		"pub5",
		"pub6",
		"pub7",
		"pub8",
	}, nil
}

func (r mockSharedKeyReader) CrossEmitterPublicKeys() (pubKeys []string, err error) {
	for _, kp := range r.crossEmitterKeys {
		pubKeys = append(pubKeys, kp.PublicKey())
	}
	return
}

func (r mockSharedKeyReader) FirstEmitterCrossKeypair() (shared.EmitterCrossKeyPair, error) {
	return r.crossEmitterKeys[0], nil
=======
func (db mockTechDB) NodeLastKeys() (shared.NodeKeyPair, error) {
	return db.nodeKeys[len(db.nodeKeys)-1], nil
>>>>>>> f2165148
}<|MERGE_RESOLUTION|>--- conflicted
+++ resolved
@@ -75,24 +75,15 @@
 
 	pv, pub, _ := crypto.GenerateECKeyPair(crypto.Ed25519Curve, rand.Reader)
 
-<<<<<<< HEAD
 	sharedKeyReader := &mockSharedKeyReader{}
-	encPv, _ := crypto.Encrypt(pv, pub)
+
+	pvB, _ := pv.Marshal()
+
+	encPv, _ := pub.Encrypt(pvB)
 	emKP, _ := shared.NewEmitterCrossKeyPair(encPv, pub)
 	nodeKey, _ := shared.NewNodeCrossKeyPair(pub, pv)
 	sharedKeyReader.crossNodeKeys = append(sharedKeyReader.crossNodeKeys, nodeKey)
 	sharedKeyReader.crossEmitterKeys = append(sharedKeyReader.crossEmitterKeys, emKP)
-=======
-	techDB := &mockTechDB{}
-
-	pvB, _ := pv.Marshal()
-
-	encPv, _ := pub.Encrypt(pvB)
-	emKP, _ := shared.NewEmitterKeyPair(encPv, pub)
-	nodeKey, _ := shared.NewNodeKeyPair(pub, pv)
-	techDB.nodeKeys = append(techDB.nodeKeys, nodeKey)
-	techDB.emKeys = append(techDB.emKeys, emKP)
->>>>>>> f2165148
 
 	pubB, _ := pub.Marshal()
 
@@ -121,22 +112,15 @@
 	assert.EqualValues(t, pvB, emPvKey)
 }
 
-<<<<<<< HEAD
 type mockSharedKeyReader struct {
 	crossNodeKeys    []shared.NodeCrossKeyPair
 	crossEmitterKeys []shared.EmitterCrossKeyPair
-=======
-type mockTechDB struct {
-	emKeys   shared.EmitterKeys
-	nodeKeys []shared.NodeKeyPair
->>>>>>> f2165148
 }
 
 func (r mockSharedKeyReader) EmitterCrossKeypairs() ([]shared.EmitterCrossKeyPair, error) {
 	return r.crossEmitterKeys, nil
 }
 
-<<<<<<< HEAD
 func (r mockSharedKeyReader) FirstNodeCrossKeypair() (shared.NodeCrossKeyPair, error) {
 	return r.crossNodeKeys[0], nil
 }
@@ -167,8 +151,4 @@
 
 func (r mockSharedKeyReader) FirstEmitterCrossKeypair() (shared.EmitterCrossKeyPair, error) {
 	return r.crossEmitterKeys[0], nil
-=======
-func (db mockTechDB) NodeLastKeys() (shared.NodeKeyPair, error) {
-	return db.nodeKeys[len(db.nodeKeys)-1], nil
->>>>>>> f2165148
 }