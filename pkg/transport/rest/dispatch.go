--- conflicted
+++ resolved
@@ -9,11 +9,8 @@
 	"sync/atomic"
 	"time"
 
-<<<<<<< HEAD
 	"github.com/uniris/uniris-core/pkg/chain"
 
-=======
->>>>>>> ae8649d1
 	api "github.com/uniris/uniris-core/api/protobuf-spec"
 	"github.com/uniris/uniris-core/pkg/consensus"
 	"github.com/uniris/uniris-core/pkg/crypto"
@@ -47,7 +44,7 @@
 
 	//Building the welcome node headers
 	wHeaders := make([]*api.NodeHeader, 0)
-	for _, n := range masterNodes.Nodes() {
+	for _, n := range masterNodes {
 
 		pubKey, err := n.PublicKey().Marshal()
 		if err != nil {
@@ -102,8 +99,7 @@
 	ackChan := make(chan bool)
 
 	//Send concurrently mining request to several masters
-<<<<<<< HEAD
-	for _, n := range masterNodes.Nodes() {
+	for _, n := range masterNodes {
 		go func(n consensus.Node) {
 
 			masterAddr := fmt.Sprintf("%s:%d", n.IP().String(), n.Port())
@@ -115,20 +111,6 @@
 				return
 			}
 
-=======
-	for _, n := range masterNodes {
-		go func(n consensus.Node) {
-
-			masterAddr := fmt.Sprintf("%s:%d", n.IP().String(), n.Port())
-			conn, err := grpc.Dial(masterAddr, grpc.WithInsecure())
-			defer conn.Close()
-			if err != nil {
-				fmt.Printf("error - master unreachable: %s\n", err.Error())
-				ackChan <- false
-				return
-			}
-
->>>>>>> ae8649d1
 			cli := api.NewTransactionServiceClient(conn)
 			res, err := cli.LeadTransactionMining(context.Background(), req)
 			if err != nil {
@@ -165,11 +147,7 @@
 		} else {
 			atomic.AddInt32(&nbMasterFailures, 1)
 		}
-<<<<<<< HEAD
-		if atomic.LoadInt32(&nbMasterFailures) == int32(len(masterNodes.Nodes())) {
-=======
 		if atomic.LoadInt32(&nbMasterFailures) == int32(len(masterNodes)) {
->>>>>>> ae8649d1
 			failed = true
 			break
 		}
@@ -228,7 +206,7 @@
 			Status:    http.StatusText(http.StatusInternalServerError),
 		}
 	}
-	storageMasterNode := fmt.Sprintf("%s:%d", storagePool.Nodes()[0].IP().String(), storagePool.Nodes()[0].Port())
+	storageMasterNode := fmt.Sprintf("%s:%d", storagePool[0].IP().String(), storagePool[0].Port())
 	conn, err := grpc.Dial(storageMasterNode, grpc.WithInsecure())
 	defer conn.Close()
 	if err != nil {
