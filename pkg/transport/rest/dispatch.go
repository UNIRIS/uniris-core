package rest

import (
	"context"
	"encoding/hex"
	"encoding/json"
	"fmt"
	"net/http"
	"time"

	api "github.com/uniris/uniris-core/api/protobuf-spec"
	"github.com/uniris/uniris-core/pkg/consensus"
	"github.com/uniris/uniris-core/pkg/crypto"
	"github.com/uniris/uniris-core/pkg/shared"
	"google.golang.org/grpc"
)

<<<<<<< HEAD
func requestTransactionMining(tx *api.Transaction, pvKey string, pubKey string, nodeReader consensus.NodeReader, sharedKeyReader shared.KeyReader) (transactionResponse, *httpError) {
=======
func requestTransactionMining(tx *api.Transaction, pvKey crypto.PrivateKey, pubKey crypto.PublicKey) (transactionResponse, *httpError) {
>>>>>>> f2165148

	masterNodes, err := consensus.FindMasterNodes(tx.TransactionHash, nodeReader, sharedKeyReader)
	if err != nil {
		return transactionResponse{}, &httpError{
			code:      http.StatusInternalServerError,
			Error:     err.Error(),
			Timestamp: time.Now().Unix(),
			Status:    http.StatusText(http.StatusInternalServerError),
		}
	}

	minValidations := consensus.GetMinimumValidation(tx.TransactionHash)

	//Building the welcome node headers
	wHeaders := make([]*api.NodeHeader, 0)
	for _, n := range masterNodes {

		pubKey, err := n.PublicKey().Marshal()
		if err != nil {
			return transactionResponse{}, &httpError{
				code:      http.StatusInternalServerError,
				Error:     err.Error(),
				Timestamp: time.Now().Unix(),
				Status:    http.StatusText(http.StatusInternalServerError),
			}
		}

		wHeaders = append(wHeaders, &api.NodeHeader{
			IsMaster:      true,
<<<<<<< HEAD
			IsUnreachable: !n.IsReachable(),
			PublicKey:     n.PublicKey(),
			PatchNumber:   int32(n.Patch().ID()),
			IsOK:          n.Status() == consensus.NodeOK,
=======
			IsUnreachable: true, //TODO: ensures it
			PublicKey:     pubKey,
			PatchNumber:   0,    //TODO:
			IsOK:          true, //TODO:
>>>>>>> f2165148
		})
	}

	req := &api.LeadTransactionMiningRequest{
		Transaction:        tx,
		MinimumValidations: int32(minValidations),
		Timestamp:          time.Now().Unix(),
		WelcomeHeaders:     wHeaders,
	}
	reqBytes, err := json.Marshal(req)
	if err != nil {
		return transactionResponse{}, &httpError{
			code:      http.StatusInternalServerError,
			Error:     err.Error(),
			Timestamp: time.Now().Unix(),
			Status:    http.StatusText(http.StatusInternalServerError),
		}
	}
	reqSig, err := pvKey.Sign(reqBytes)
	if err != nil {
		return transactionResponse{}, &httpError{
			code:      http.StatusInternalServerError,
			Error:     err.Error(),
			Timestamp: time.Now().Unix(),
			Status:    http.StatusText(http.StatusInternalServerError),
		}
	}
	req.SignatureRequest = reqSig

	//TODO: handle multiple master node sending
	masterAddr := fmt.Sprintf("%s:%d", masterNodes[0].IP().String(), masterNodes[0].Port())
	conn, err := grpc.Dial(masterAddr, grpc.WithInsecure())
	defer conn.Close()
	if err != nil {
		return transactionResponse{}, &httpError{
			code:      http.StatusServiceUnavailable,
			Error:     err.Error(),
			Timestamp: time.Now().Unix(),
			Status:    http.StatusText(http.StatusServiceUnavailable),
		}
	}

	cli := api.NewTransactionServiceClient(conn)
	res, err := cli.LeadTransactionMining(context.Background(), req)
	if err != nil {
		code, message := parseGrpcError(err)
		return transactionResponse{}, &httpError{
			code:      code,
			Error:     message,
			Timestamp: time.Now().Unix(),
			Status:    http.StatusText(code),
		}
	}

	fmt.Printf("LEAD TRANSACTION MINING RESPONSE - %s\n", time.Unix(res.Timestamp, 0).String())

	resBytes, err := json.Marshal(&api.LeadTransactionMiningResponse{
		Timestamp: res.Timestamp,
	})
	if err != nil {
		return transactionResponse{}, &httpError{
			code:      http.StatusInternalServerError,
			Error:     err.Error(),
			Timestamp: time.Now().Unix(),
			Status:    http.StatusText(http.StatusInternalServerError),
		}
	}
	if !pubKey.Verify(resBytes, res.SignatureResponse) {
		return transactionResponse{}, &httpError{
			code:      http.StatusInternalServerError,
			Error:     "invalid signature",
			Timestamp: time.Now().Unix(),
			Status:    http.StatusText(http.StatusInternalServerError),
		}
	}

	txRes := transactionResponse{
		Timestamp:          time.Now().Unix(),
		TransactionReceipt: encodeTxReceipt(tx),
	}
	txResBytes, err := json.Marshal(txRes)
	if err != nil {
		return transactionResponse{}, &httpError{
			code:      http.StatusInternalServerError,
			Error:     err.Error(),
			Timestamp: time.Now().Unix(),
			Status:    http.StatusText(http.StatusInternalServerError),
		}
	}
	sig, err := pvKey.Sign(txResBytes)
	if err != nil {
		return transactionResponse{}, &httpError{
			code:      http.StatusInternalServerError,
			Error:     err.Error(),
			Timestamp: time.Now().Unix(),
			Status:    http.StatusText(http.StatusInternalServerError),
		}
	}
	txRes.Signature = hex.EncodeToString(sig)

	return txRes, nil
}

func findLastTransaction(txAddr crypto.VersionnedHash, txType api.TransactionType, pvKey crypto.PrivateKey) (*api.Transaction, *httpError) {
	storagePool, err := consensus.FindStoragePool(txAddr)
	if err != nil {
		return nil, &httpError{
			code:      http.StatusInternalServerError,
			Error:     err.Error(),
			Timestamp: time.Now().Unix(),
			Status:    http.StatusText(http.StatusInternalServerError),
		}
	}
	storageMasterNode := fmt.Sprintf("%s:%d", storagePool[0].IP().String(), storagePool[0].Port())
	conn, err := grpc.Dial(storageMasterNode, grpc.WithInsecure())
	defer conn.Close()
	if err != nil {
		return nil, &httpError{
			code:      http.StatusServiceUnavailable,
			Error:     err.Error(),
			Timestamp: time.Now().Unix(),
			Status:    http.StatusText(http.StatusServiceUnavailable),
		}
	}

	req := &api.GetLastTransactionRequest{
		TransactionAddress: txAddr,
		Type:               txType,
		Timestamp:          time.Now().Unix(),
	}
	reqBytes, err := json.Marshal(req)
	if err != nil {
		return nil, &httpError{
			code:      http.StatusInternalServerError,
			Error:     err.Error(),
			Timestamp: time.Now().Unix(),
			Status:    http.StatusText(http.StatusInternalServerError),
		}
	}

	sig, err := pvKey.Sign(reqBytes)
	if err != nil {
		return nil, &httpError{
			code:      http.StatusInternalServerError,
			Error:     err.Error(),
			Timestamp: time.Now().Unix(),
			Status:    http.StatusText(http.StatusInternalServerError),
		}
	}
	req.SignatureRequest = sig

	cli := api.NewTransactionServiceClient(conn)
	res, err := cli.GetLastTransaction(context.Background(), req)
	if err != nil {
		code, message := parseGrpcError(err)
		return nil, &httpError{
			code:      code,
			Error:     message,
			Timestamp: time.Now().Unix(),
			Status:    http.StatusText(code),
		}
	}

	return res.Transaction, nil
}<|MERGE_RESOLUTION|>--- conflicted
+++ resolved
@@ -15,11 +15,7 @@
 	"google.golang.org/grpc"
 )
 
-<<<<<<< HEAD
-func requestTransactionMining(tx *api.Transaction, pvKey string, pubKey string, nodeReader consensus.NodeReader, sharedKeyReader shared.KeyReader) (transactionResponse, *httpError) {
-=======
-func requestTransactionMining(tx *api.Transaction, pvKey crypto.PrivateKey, pubKey crypto.PublicKey) (transactionResponse, *httpError) {
->>>>>>> f2165148
+func requestTransactionMining(tx *api.Transaction, pvKey crypto.PrivateKey, pubKey crypto.PublicKey, nodeReader consensus.NodeReader, sharedKeyReader shared.KeyReader) (transactionResponse, *httpError) {
 
 	masterNodes, err := consensus.FindMasterNodes(tx.TransactionHash, nodeReader, sharedKeyReader)
 	if err != nil {
@@ -49,17 +45,10 @@
 
 		wHeaders = append(wHeaders, &api.NodeHeader{
 			IsMaster:      true,
-<<<<<<< HEAD
 			IsUnreachable: !n.IsReachable(),
 			PublicKey:     n.PublicKey(),
 			PatchNumber:   int32(n.Patch().ID()),
 			IsOK:          n.Status() == consensus.NodeOK,
-=======
-			IsUnreachable: true, //TODO: ensures it
-			PublicKey:     pubKey,
-			PatchNumber:   0,    //TODO:
-			IsOK:          true, //TODO:
->>>>>>> f2165148
 		})
 	}
 
