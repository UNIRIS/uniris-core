package rest

import (
	"bytes"
	"crypto/rand"
	"encoding/hex"
	"encoding/json"
	"fmt"
	"io/ioutil"
	"log"
	"net"
	"net/http"
	"net/http/httptest"
	"sort"
	"testing"
	"time"

	"github.com/uniris/uniris-core/pkg/chain"
	"github.com/uniris/uniris-core/pkg/consensus"

	api "github.com/uniris/uniris-core/api/protobuf-spec"
	"github.com/uniris/uniris-core/pkg/shared"
	"google.golang.org/grpc"

	"github.com/gin-gonic/gin"
	"github.com/stretchr/testify/assert"
	"github.com/uniris/uniris-core/pkg/crypto"
	"github.com/uniris/uniris-core/pkg/transport/rpc"
)

/*
Scenario: Get account request with an ID hash not a valid hash
	Given an invalid hash (not hexadecimal)
	When I want to request to retrieve an account
	Then I got a 400 (Bad request) response status and an error message
*/
func TestGetAccountWhenInvalidHash(t *testing.T) {
	r := gin.New()
	r.GET("/api/account/:idHash", GetAccountHandler(&mockSharedKeyReader{}))

	path := fmt.Sprintf("http://localhost/api/account/abc")
	req, _ := http.NewRequest("GET", path, nil)
	w := httptest.NewRecorder()
	r.ServeHTTP(w, req)

	assert.Equal(t, http.StatusBadRequest, w.Code)
	resBytes, _ := ioutil.ReadAll(w.Body)
	var err httpError
	json.Unmarshal(resBytes, &err)
	assert.Equal(t, "id hash is not in hexadecimal", err.Error)
	assert.Equal(t, http.StatusText(http.StatusBadRequest), err.Status)
	assert.Equal(t, time.Now().Unix(), err.Timestamp)
}

/*
Scenario: Get account request with an invalid idSignature
	Given a hash and an invalid idSignature
	When I want to request to retrieve an account
	Then I got a 400 (Bad request) response status and an error message
*/
func TestGetAccountWhenInvalidSignature(t *testing.T) {

	_, pub, _ := crypto.GenerateECKeyPair(crypto.Ed25519Curve, rand.Reader)
	emK, _ := shared.NewEmitterKeyPair([]byte("enc"), pub)

	r := gin.New()
<<<<<<< HEAD
	r.GET("/api/account/:idHash", GetAccountHandler(&mockSharedKeyReader{}))
=======
	r.GET("/api/account/:idHash", GetAccountHandler(&mockTechDB{
		emKeys: []shared.EmitterKeyPair{emK},
	}))
>>>>>>> f2165148

	path1 := fmt.Sprintf("http://localhost/api/account/%s", hex.EncodeToString(crypto.Hash(([]byte("abc")))))
	log.Print(path1)
	req1, _ := http.NewRequest("GET", path1, nil)
	w1 := httptest.NewRecorder()
	r.ServeHTTP(w1, req1)
	assert.Equal(t, http.StatusBadRequest, w1.Code)
	resBytes, _ := ioutil.ReadAll(w1.Body)
	var err httpError
	json.Unmarshal(resBytes, &err)
	assert.Equal(t, "signature is missing", err.Error)
	assert.Equal(t, http.StatusText(http.StatusBadRequest), err.Status)
	assert.Equal(t, time.Now().Unix(), err.Timestamp)

	path2 := fmt.Sprintf("http://localhost/api/account/%s?signature=%s", hex.EncodeToString(crypto.Hash([]byte("abc"))), "idSig")
	req2, _ := http.NewRequest("GET", path2, nil)
	w2 := httptest.NewRecorder()
	r.ServeHTTP(w2, req2)
	assert.Equal(t, http.StatusBadRequest, w2.Code)
	resBytes2, _ := ioutil.ReadAll(w2.Body)
	var err2 httpError
	json.Unmarshal(resBytes2, &err2)
	assert.Equal(t, "signature is not in hexadecimal", err2.Error)
	assert.Equal(t, http.StatusText(http.StatusBadRequest), err2.Status)
	assert.Equal(t, time.Now().Unix(), err2.Timestamp)

	path3 := fmt.Sprintf("http://localhost/api/account/%s?signature=%s", hex.EncodeToString(crypto.Hash([]byte("abc"))), hex.EncodeToString([]byte("idSig")))
	req3, _ := http.NewRequest("GET", path3, nil)
	w3 := httptest.NewRecorder()
	r.ServeHTTP(w3, req3)
	assert.Equal(t, http.StatusBadRequest, w3.Code)
	resBytes3, _ := ioutil.ReadAll(w3.Body)
	var err3 httpError
	json.Unmarshal(resBytes3, &err3)
	assert.Equal(t, "signature is invalid", err3.Error)
	assert.Equal(t, http.StatusText(http.StatusBadRequest), err3.Status)
	assert.Equal(t, time.Now().Unix(), err3.Timestamp)
}

/*
Scenario: Get account request with an ID not existing
	Given an ID hash and a valid idSignature related to no real ID transaction
	When I want to request to retrieve an account
	Then I got a 404 (Not found) response status and an error message
*/
func TestGetAccountWhenIDNotExist(t *testing.T) {

	pv, pub, _ := crypto.GenerateECKeyPair(crypto.Ed25519Curve, rand.Reader)

<<<<<<< HEAD
	sharedKeyReader := &mockSharedKeyReader{}
	nodeKey, _ := shared.NewNodeCrossKeyPair(pub, pv)
	sharedKeyReader.crossNodeKeys = append(sharedKeyReader.crossNodeKeys, nodeKey)
	emKey, _ := shared.NewEmitterCrossKeyPair(hex.EncodeToString([]byte("ov")), pub)
	sharedKeyReader.crossEmitterKeys = append(sharedKeyReader.crossEmitterKeys, emKey)
=======
	techDB := &mockTechDB{}
	nodeKey, _ := shared.NewNodeKeyPair(pub, pv)
	techDB.nodeKeys = append(techDB.nodeKeys, nodeKey)
	emKey, _ := shared.NewEmitterKeyPair([]byte("ov"), pub)
	techDB.emKeys = append(techDB.emKeys, emKey)
>>>>>>> f2165148

	chainDB := &mockChainDB{}
	pr := &mockPoolRequester{
		repo: chainDB,
	}

	lis, _ := net.Listen("tcp", ":5000")
	defer lis.Close()
	grpcServer := grpc.NewServer()
	api.RegisterTransactionServiceServer(grpcServer, rpc.NewTransactionService(chainDB, sharedKeyReader, pr, pub, pv))
	go grpcServer.Serve(lis)

	r := gin.New()
	r.GET("/api/account/:idHash", GetAccountHandler(sharedKeyReader))

	idHash := crypto.Hash([]byte("abc"))
	encIDHash, _ := pub.Encrypt(idHash)
	sig, _ := pv.Sign(encIDHash)

	path := fmt.Sprintf("http://localhost/api/account/%s?signature=%s", hex.EncodeToString(encIDHash), hex.EncodeToString(sig))
	req, _ := http.NewRequest("GET", path, nil)
	w := httptest.NewRecorder()
	r.ServeHTTP(w, req)

	assert.Equal(t, http.StatusNotFound, w.Code)
	resBytes, _ := ioutil.ReadAll(w.Body)
	var err httpError
	json.Unmarshal(resBytes, &err)
	assert.Equal(t, "ID: transaction does not exist", err.Error)
	assert.Equal(t, http.StatusText(http.StatusNotFound), err.Status)
	assert.Equal(t, time.Now().Unix(), err.Timestamp)
}

/*
Scenario: Get account request with a Keychain not existing
	Given an ID hash and a valid idSignature related to no real Keychain transaction
	When I want to request to retrieve an account
	Then I got a 404 (Not found) response status and an error message
*/
func TestGetAccountWhenKeychainNotExist(t *testing.T) {
	pv, pub, _ := crypto.GenerateECKeyPair(crypto.Ed25519Curve, rand.Reader)

	chainDB := &mockChainDB{}
<<<<<<< HEAD
	sharedKeyReader := &mockSharedKeyReader{}
	nodeKey, _ := shared.NewNodeCrossKeyPair(pub, pv)
	sharedKeyReader.crossNodeKeys = append(sharedKeyReader.crossNodeKeys, nodeKey)
	emKey, _ := shared.NewEmitterCrossKeyPair(hex.EncodeToString([]byte("ov")), pub)
	sharedKeyReader.crossEmitterKeys = append(sharedKeyReader.crossEmitterKeys, emKey)
=======
	techDB := &mockTechDB{}
	nodeKey, _ := shared.NewNodeKeyPair(pub, pv)
	techDB.nodeKeys = append(techDB.nodeKeys, nodeKey)
	emKey, _ := shared.NewEmitterKeyPair([]byte("ov"), pub)
	techDB.emKeys = append(techDB.emKeys, emKey)
>>>>>>> f2165148
	pr := &mockPoolRequester{
		repo: chainDB,
	}

	lis, _ := net.Listen("tcp", ":5000")
	defer lis.Close()
	grpcServer := grpc.NewServer()
	api.RegisterTransactionServiceServer(grpcServer, rpc.NewTransactionService(chainDB, sharedKeyReader, pr, pub, pv))
	go grpcServer.Serve(lis)

	//Start API
	r := gin.New()
<<<<<<< HEAD
	r.GET("/api/account/:idHash", GetAccountHandler(sharedKeyReader))

=======
	r.GET("/api/account/:idHash", GetAccountHandler(techDB))
>>>>>>> f2165148
	//Create transactions

	prop, _ := shared.NewEmitterKeyPair([]byte("encpv"), pub)
	idHash := crypto.Hash([]byte("abc"))

	encAddr, _ := pub.Encrypt([]byte("addr"))

	idData := map[string][]byte{
		"encrypted_address_by_node": encAddr,
		"encrypted_address_by_id":   encAddr,
		"encrypted_aes_key":         []byte("aes_key"),
	}
<<<<<<< HEAD
	prop, _ := shared.NewEmitterCrossKeyPair(hex.EncodeToString([]byte("encPV")), pub)
	idHash := crypto.HashString("abc")
=======

	pubB, _ := pub.Marshal()

>>>>>>> f2165148
	idTxRaw := map[string]interface{}{
		"addr": hex.EncodeToString(idHash),
		"data": map[string]string{
			"encrypted_address_by_node": hex.EncodeToString(encAddr),
			"encrypted_address_by_id":   hex.EncodeToString(encAddr),
			"encrypted_aes_key":         hex.EncodeToString([]byte("aes_key")),
		},
		"timestamp":  time.Now().Unix(),
		"type":       chain.IDTransactionType,
		"public_key": hex.EncodeToString(pubB),
		"em_shared_keys_proposal": map[string]string{
			"encrypted_private_key": hex.EncodeToString(prop.EncryptedPrivateKey()),
			"public_key":            hex.EncodeToString(pubB),
		},
	}
	idtxBytes, _ := json.Marshal(idTxRaw)
	idSig, _ := pv.Sign(idtxBytes)
	idTxRaw["signature"] = hex.EncodeToString(idSig)

	idtxbytesWithSig, _ := json.Marshal(idTxRaw)
	emSig, _ := pv.Sign(idtxbytesWithSig)
	idTxRaw["em_signature"] = hex.EncodeToString(emSig)

	idtxBytes, _ = json.Marshal(idTxRaw)

	idTx, _ := chain.NewTransaction(idHash, chain.IDTransactionType, idData, time.Now(), pub, prop, idSig, emSig, crypto.Hash(idtxBytes))
	id, _ := chain.NewID(idTx)
	chainDB.WriteID(id)

	encIDHash, _ := pub.Encrypt(idHash)
	sig, _ := pv.Sign(encIDHash)

	path := fmt.Sprintf("http://localhost/api/account/%s?signature=%s", hex.EncodeToString(encIDHash), hex.EncodeToString(sig))

	req, _ := http.NewRequest("GET", path, nil)
	w := httptest.NewRecorder()
	r.ServeHTTP(w, req)
	assert.Equal(t, http.StatusNotFound, w.Code)

	resBytes, _ := ioutil.ReadAll(w.Body)
	var err httpError
	json.Unmarshal(resBytes, &err)
	assert.Equal(t, "Keychain: transaction does not exist", err.Error)
	assert.Equal(t, http.StatusText(http.StatusNotFound), err.Status)
	assert.Equal(t, time.Now().Unix(), err.Timestamp)
}

/*
Scenario: Get an account after its creation
	Given an account created (keychain and ID transaction)
	When I want to retrieve it
	Then I can get encrypted wallet and encrypted aes key
*/
func TestGetAccount(t *testing.T) {
	pv, pub, _ := crypto.GenerateECKeyPair(crypto.Ed25519Curve, rand.Reader)
	pubB, _ := pub.Marshal()

	chainDB := &mockChainDB{}
<<<<<<< HEAD
	sharedKeyReader := &mockSharedKeyReader{}
	nodeKey, _ := shared.NewNodeCrossKeyPair(pub, pv)
	sharedKeyReader.crossNodeKeys = append(sharedKeyReader.crossNodeKeys, nodeKey)
	emKey, _ := shared.NewEmitterCrossKeyPair(hex.EncodeToString([]byte("ov")), pub)
	sharedKeyReader.crossEmitterKeys = append(sharedKeyReader.crossEmitterKeys, emKey)
=======
	techDB := &mockTechDB{}
	nodeKey, _ := shared.NewNodeKeyPair(pub, pv)
	techDB.nodeKeys = append(techDB.nodeKeys, nodeKey)
	emKey, _ := shared.NewEmitterKeyPair([]byte("ov"), pub)
	techDB.emKeys = append(techDB.emKeys, emKey)
>>>>>>> f2165148
	pr := &mockPoolRequester{
		repo: chainDB,
	}

	lis, _ := net.Listen("tcp", ":5000")
	defer lis.Close()
	grpcServer := grpc.NewServer()
	api.RegisterTransactionServiceServer(grpcServer, rpc.NewTransactionService(chainDB, sharedKeyReader, pr, pub, pv))
	go grpcServer.Serve(lis)

	//Create transactions
	addr := crypto.Hash([]byte("addr"))
	encAddr, _ := pub.Encrypt(addr)

	idData := map[string][]byte{
		"encrypted_address_by_node": encAddr,
		"encrypted_address_by_id":   encAddr,
		"encrypted_aes_key":         []byte("aes_key"),
	}
<<<<<<< HEAD
	prop, _ := shared.NewEmitterCrossKeyPair(hex.EncodeToString([]byte("encPV")), pub)
=======
	prop, _ := shared.NewEmitterKeyPair([]byte("encpv"), pub)
>>>>>>> f2165148

	idHash := crypto.Hash([]byte("abc"))
	idTxRaw := map[string]interface{}{
		"addr": hex.EncodeToString(idHash),
		"data": map[string]string{
			"encrypted_address_by_node": hex.EncodeToString(encAddr),
			"encrypted_address_by_id":   hex.EncodeToString(encAddr),
			"encrypted_aes_key":         hex.EncodeToString([]byte("aes_key")),
		},
		"timestamp":  time.Now().Unix(),
		"type":       chain.IDTransactionType,
		"public_key": hex.EncodeToString(pubB),
		"em_shared_keys_proposal": map[string]string{
			"encrypted_private_key": hex.EncodeToString(prop.EncryptedPrivateKey()),
			"public_key":            hex.EncodeToString(pubB),
		},
	}
	idtxBytes, _ := json.Marshal(idTxRaw)
	idSig, _ := pv.Sign(idtxBytes)
	idTxRaw["signature"] = hex.EncodeToString(idSig)

	idtxbytesWithSig, _ := json.Marshal(idTxRaw)
	emSig, _ := pv.Sign(idtxbytesWithSig)
	idTxRaw["em_signature"] = hex.EncodeToString(emSig)

	idtxBytes, _ = json.Marshal(idTxRaw)

	idTx, _ := chain.NewTransaction(idHash, chain.IDTransactionType, idData, time.Now(), pub, prop, idSig, emSig, crypto.Hash(idtxBytes))
	id, _ := chain.NewID(idTx)
	chainDB.WriteID(id)

	keychainData := map[string][]byte{
		"encrypted_address_by_node": encAddr,
		"encrypted_wallet":          []byte("wallet"),
	}

	keychainTxRaw := map[string]interface{}{
		"addr": hex.EncodeToString(crypto.Hash([]byte("addr"))),
		"data": map[string]string{
			"encrypted_address_by_node": hex.EncodeToString(encAddr),
			"encrypted_wallet":          hex.EncodeToString([]byte("wallet")),
		},
		"timestamp":  time.Now().Unix(),
		"type":       chain.KeychainTransactionType,
		"public_key": hex.EncodeToString(pubB),
		"em_shared_keys_proposal": map[string]string{
			"encrypted_private_key": hex.EncodeToString(prop.EncryptedPrivateKey()),
			"public_key":            hex.EncodeToString(pubB),
		},
	}
	txKeychainBytes, _ := json.Marshal(keychainTxRaw)
	keychainSig, _ := pv.Sign(txKeychainBytes)
	keychainTxRaw["signature"] = hex.EncodeToString(keychainSig)

	keychaintxbytesWithSig, _ := json.Marshal(keychainTxRaw)
	keychainEmSig, _ := pv.Sign(keychaintxbytesWithSig)
	keychainTxRaw["em_signature"] = hex.EncodeToString(keychainEmSig)

	keychainTxRaw["em_signature"] = keychainSig
	txKeychainBytes, _ = json.Marshal(keychainTxRaw)

	keychainTx, _ := chain.NewTransaction(addr, chain.KeychainTransactionType, keychainData, time.Now(), pub, prop, keychainSig, keychainEmSig, crypto.Hash(txKeychainBytes))
	keychain, _ := chain.NewKeychain(keychainTx)
	chainDB.WriteKeychain(keychain)

	encIDHash, _ := pub.Encrypt(idHash)
	sig, _ := pv.Sign(encIDHash)

	r := gin.New()
<<<<<<< HEAD
	r.GET("/api/account/:idHash", GetAccountHandler(sharedKeyReader))
	path := fmt.Sprintf("http://localhost/api/account/%s?signature=%s", encIDHash, sig)
=======
	r.GET("/api/account/:idHash", GetAccountHandler(techDB))
	path := fmt.Sprintf("http://localhost/api/account/%s?signature=%s", hex.EncodeToString(encIDHash), hex.EncodeToString(sig))
>>>>>>> f2165148

	req, _ := http.NewRequest("GET", path, nil)
	w := httptest.NewRecorder()
	r.ServeHTTP(w, req)

	assert.Equal(t, http.StatusOK, w.Code)
	resBytes, _ := ioutil.ReadAll(w.Body)
	var res accountFindResponse
	json.Unmarshal(resBytes, &res)
	assert.Equal(t, hex.EncodeToString([]byte("aes_key")), res.EncryptedAESKey)
	assert.Equal(t, hex.EncodeToString([]byte("wallet")), res.EncryptedWallet)
	assert.Equal(t, time.Now().Unix(), res.Timestamp)
	assert.NotEmpty(t, res.Signature)

	resBytes, _ = json.Marshal(struct {
		EncryptedWallet string `json:"encrypted_wallet"`
		EncryptedAESKey string `json:"encrypted_aes_key"`
		Timestamp       int64  `json:"timestamp"`
	}{
		EncryptedAESKey: res.EncryptedAESKey,
		EncryptedWallet: res.EncryptedWallet,
		Timestamp:       res.Timestamp,
	})
<<<<<<< HEAD
	assert.Nil(t, crypto.VerifySignature(string(resBytes), sharedKeyReader.crossNodeKeys[0].PublicKey(), res.Signature))
=======
	sigBytes, _ := hex.DecodeString(res.Signature)
	assert.True(t, techDB.nodeKeys[0].PublicKey().Verify(resBytes, sigBytes))
>>>>>>> f2165148
}

/*
Scenario: Create account request with an invalid signature
	Given an invalid signature (not hexadecimal and not valid)
	When I want to request to create an account
	Then I got a 400 (Bad request) response status and an error message
*/
<<<<<<< HEAD
func TestCreationAccountWhenInvalidID(t *testing.T) {
	r := gin.New()
	r.POST("/api/account", CreateAccountHandler(&mockSharedKeyReader{}, mockNodeDatabase{}))

	form, _ := json.Marshal(map[string]string{
		"encrypted_id":       "abc",
		"encrypted_keychain": "abc",
		"signature":          "abc",
	})
=======
func TestCreationAccountWhenSignatureInvalid(t *testing.T) {
>>>>>>> f2165148

	pv, pub, _ := crypto.GenerateECKeyPair(crypto.Ed25519Curve, rand.Reader)

	techDB := &mockTechDB{}
	nodeKey, _ := shared.NewNodeKeyPair(pub, pv)
	emKey, _ := shared.NewEmitterKeyPair([]byte("pv"), pub)
	techDB.nodeKeys = append(techDB.nodeKeys, nodeKey)
	techDB.emKeys = append(techDB.emKeys, emKey)

	r := gin.New()
<<<<<<< HEAD
	r.POST("/api/account", CreateAccountHandler(&mockSharedKeyReader{}, mockNodeDatabase{}))
=======
	r.POST("/api/account", CreateAccountHandler(techDB))
>>>>>>> f2165148

	form, _ := json.Marshal(map[string]string{
		"encrypted_id":       hex.EncodeToString([]byte("id")),
		"encrypted_keychain": hex.EncodeToString([]byte("keychain")),
		"signature":          hex.EncodeToString([]byte("abc")),
	})

	path := "http://localhost/api/account"
	req1, _ := http.NewRequest("POST", path, bytes.NewBuffer(form))
	w1 := httptest.NewRecorder()
	r.ServeHTTP(w1, req1)

	assert.Equal(t, http.StatusBadRequest, w1.Code)
	resBytes, _ := ioutil.ReadAll(w1.Body)

	var err httpError
	json.Unmarshal(resBytes, &err)
	assert.Equal(t, "signature is invalid", err.Error)
	assert.Equal(t, http.StatusText(http.StatusBadRequest), err.Status)
	assert.Equal(t, time.Now().Unix(), err.Timestamp)
}

/*
Scenario: Create account request with an invalid encrypted transaction raw
	Given an invalid transaction raw (not encrypted, not JSON or missing fields)
	When I want to request to create an account
	Then I got a 400 (Bad request) response status and an error message
*/
func TestCreationAccountWhenInvalidTransactionRaw(t *testing.T) {

<<<<<<< HEAD
	pub, pv := crypto.GenerateKeys()

	sharedKeyReader := &mockSharedKeyReader{}
	nodeKey, _ := shared.NewNodeCrossKeyPair(pub, pv)
	emKey, _ := shared.NewEmitterCrossKeyPair(hex.EncodeToString([]byte("pv")), pub)
	sharedKeyReader.crossNodeKeys = append(sharedKeyReader.crossNodeKeys, nodeKey)
	sharedKeyReader.crossEmitterKeys = append(sharedKeyReader.crossEmitterKeys, emKey)

	r := gin.New()
	r.POST("/api/account", CreateAccountHandler(sharedKeyReader, mockNodeDatabase{}))
=======
	pv, pub, _ := crypto.GenerateECKeyPair(crypto.Ed25519Curve, rand.Reader)
	emK, _ := shared.NewEmitterKeyPair([]byte("enc"), pub)
	nodeKey, _ := shared.NewNodeKeyPair(pub, pv)

	r := gin.New()
	r.POST("/api/account", CreateAccountHandler(&mockTechDB{
		emKeys:   shared.EmitterKeys{emK},
		nodeKeys: []shared.NodeKeyPair{nodeKey},
	}))

	form := accountCreationRequest{
		EncryptedID:       hex.EncodeToString([]byte("abc")),
		EncryptedKeychain: hex.EncodeToString([]byte("abc")),
	}
>>>>>>> f2165148

	formBytes, _ := json.Marshal(form)
	sig, _ := pv.Sign(formBytes)
	form.Signature = hex.EncodeToString(sig)
	formBytes, _ = json.Marshal(form)

	path := "http://localhost/api/account"
	req, _ := http.NewRequest("POST", path, bytes.NewBuffer(formBytes))
	w := httptest.NewRecorder()
	r.ServeHTTP(w, req)

	assert.Equal(t, http.StatusBadRequest, w.Code)
	resBytes, _ := ioutil.ReadAll(w.Body)

	var err httpError
	json.Unmarshal(resBytes, &err)
	assert.Equal(t, "invalid message", err.Error)
	assert.Equal(t, http.StatusText(http.StatusBadRequest), err.Status)
	assert.Equal(t, time.Now().Unix(), err.Timestamp)

	encID, _ := pub.Encrypt([]byte("abc"))
	form = accountCreationRequest{
		EncryptedID:       hex.EncodeToString(encID),
		EncryptedKeychain: hex.EncodeToString([]byte("abc")),
	}
	formBytes, _ = json.Marshal(form)
	sig, _ = pv.Sign(formBytes)
	form.Signature = hex.EncodeToString(sig)
	formBytes, _ = json.Marshal(form)

	req2, _ := http.NewRequest("POST", path, bytes.NewBuffer(formBytes))
	w2 := httptest.NewRecorder()
	r.ServeHTTP(w2, req2)
	resBytes2, _ := ioutil.ReadAll(w2.Body)
	assert.Equal(t, http.StatusBadRequest, w2.Code)

	var err2 httpError
	json.Unmarshal(resBytes2, &err2)
	assert.Equal(t, "invalid JSON", err2.Error)
	assert.Equal(t, http.StatusText(http.StatusBadRequest), err2.Status)
	assert.Equal(t, time.Now().Unix(), err2.Timestamp)

	fakeJSON, _ := json.Marshal(map[string]string{
		"hello": "text",
	})
	encID, _ = pub.Encrypt(fakeJSON)
	form = accountCreationRequest{
		EncryptedID:       hex.EncodeToString(encID),
		EncryptedKeychain: hex.EncodeToString([]byte("abc")),
	}
	formBytes, _ = json.Marshal(form)
	sig, _ = pv.Sign(formBytes)
	form.Signature = hex.EncodeToString(sig)
	formBytes, _ = json.Marshal(form)

	req3, _ := http.NewRequest("POST", path, bytes.NewBuffer(formBytes))
	w3 := httptest.NewRecorder()
	r.ServeHTTP(w3, req3)
	resBytes3, _ := ioutil.ReadAll(w3.Body)
	assert.Equal(t, http.StatusBadRequest, w3.Code)

	var err3 httpError
	json.Unmarshal(resBytes3, &err3)
	assert.Equal(t, http.StatusText(http.StatusBadRequest), err3.Status)
	assert.Equal(t, time.Now().Unix(), err3.Timestamp)
}

/*
Scenario: Create an account including ID and keychain transaction
	Given a valid ID and keychain transaction
	When I want to create an account
	Then two transaction are created (ID/Keychain) and the data is stored
*/
func TestCreateAccount(t *testing.T) {
	pv, pub, _ := crypto.GenerateECKeyPair(crypto.Ed25519Curve, rand.Reader)

	chainDB := &mockChainDB{}
	sharedKeyReader := &mockSharedKeyReader{}

<<<<<<< HEAD
	encKey, _ := crypto.Encrypt(pv, pub)
	emKey, _ := shared.NewEmitterCrossKeyPair(encKey, pub)
	sharedKeyReader.crossEmitterKeys = append(sharedKeyReader.crossEmitterKeys, emKey)

	nodeKey, _ := shared.NewNodeCrossKeyPair(pub, pv)
	sharedKeyReader.crossNodeKeys = append(sharedKeyReader.crossNodeKeys, nodeKey)
=======
	pvB, _ := pv.Marshal()

	encKey, _ := pub.Encrypt(pvB)
	emKey, _ := shared.NewEmitterKeyPair(encKey, pub)
	techDB.emKeys = append(techDB.emKeys, emKey)

	nodeKey, _ := shared.NewNodeKeyPair(pub, pv)
	techDB.nodeKeys = append(techDB.nodeKeys, nodeKey)
>>>>>>> f2165148

	pr := &mockPoolRequester{
		repo: chainDB,
	}

	txSrv := rpc.NewTransactionService(chainDB, sharedKeyReader, pr, pub, pv)

	//Start transaction server
	lis, _ := net.Listen("tcp", ":5000")
	defer lis.Close()
	grpcServer := grpc.NewServer()
	api.RegisterTransactionServiceServer(grpcServer, txSrv)
	go grpcServer.Serve(lis)

	//Start API
	r := gin.New()
	r.POST("/api/account", CreateAccountHandler(sharedKeyReader, mockNodeDatabase{
		nodes: []consensus.Node{
			consensus.NewNode(net.ParseIP("127.0.0.1"), 5000, "pub1", consensus.NodeOK, "", 100, "1.0", 1, 1, 12.5, -100, consensus.GeoPatch{}, true),
			consensus.NewNode(net.ParseIP("127.0.0.1"), 5000, "pub2", consensus.NodeOK, "", 500, "1.0", 1, 1, 50.5, -80, consensus.GeoPatch{}, true),
			consensus.NewNode(net.ParseIP("127.0.0.1"), 5000, "pub3", consensus.NodeOK, "", 300, "1.0", 1, 1, -30, 20.5, consensus.GeoPatch{}, true),
			consensus.NewNode(net.ParseIP("127.0.0.1"), 5000, "pub4", consensus.NodeOK, "", 100, "1.0", 1, 1, 12.5, -100, consensus.GeoPatch{}, true),
			consensus.NewNode(net.ParseIP("127.0.0.1"), 5000, "pub5", consensus.NodeOK, "", 500, "1.0", 1, 1, 50.5, -80, consensus.GeoPatch{}, true),
			consensus.NewNode(net.ParseIP("127.0.0.1"), 5000, "pub6", consensus.NodeOK, "", 300, "1.0", 1, 1, -30, 20.5, consensus.GeoPatch{}, true),
			consensus.NewNode(net.ParseIP("127.0.0.1"), 5000, "pub7", consensus.NodeOK, "", 100, "1.0", 1, 1, 12.5, -100, consensus.GeoPatch{}, true),
			consensus.NewNode(net.ParseIP("127.0.0.1"), 5000, "pub8", consensus.NodeOK, "", 500, "1.0", 1, 1, 50.5, -80, consensus.GeoPatch{}, true),
		},
	}))

	//Create transactions
	addr := crypto.Hash([]byte("addr"))
	encAddr, _ := pub.Encrypt(addr)
	pubB, _ := pub.Marshal()

	idTx := map[string]interface{}{
		"addr": hex.EncodeToString(crypto.Hash([]byte("abc"))),
		"data": map[string]string{
			"encrypted_address_by_node": hex.EncodeToString(encAddr),
			"encrypted_address_by_id":   hex.EncodeToString(encAddr),
			"encrypted_aes_key":         hex.EncodeToString([]byte("aes_key")),
		},
		"timestamp":  time.Now().Unix(),
		"type":       chain.IDTransactionType,
		"public_key": hex.EncodeToString(pubB),
		"em_shared_keys_proposal": map[string]string{
			"encrypted_private_key": hex.EncodeToString([]byte("encPv")),
			"public_key":            hex.EncodeToString(pubB),
		},
	}

	idTxBytes, _ := json.Marshal(idTx)
	idSig, _ := pv.Sign(idTxBytes)
	idTx["signature"] = hex.EncodeToString(idSig)

	idTxByteWithSig, _ := json.Marshal(idTx)
	emSig, _ := pv.Sign(idTxByteWithSig)
	idTx["em_signature"] = hex.EncodeToString(emSig)

	keychainTx := map[string]interface{}{
		"addr": hex.EncodeToString(crypto.Hash([]byte("abc"))),
		"data": map[string]string{
			"encrypted_address_by_node": hex.EncodeToString(encAddr),
			"encrypted_wallet":          hex.EncodeToString([]byte("wallet")),
		},
		"timestamp":  time.Now().Unix(),
		"type":       chain.KeychainTransactionType,
		"public_key": hex.EncodeToString(pubB),
		"em_shared_keys_proposal": map[string]string{
			"encrypted_private_key": hex.EncodeToString([]byte("encpv")),
			"public_key":            hex.EncodeToString(pubB),
		},
	}

	keychainTxBytes, _ := json.Marshal(keychainTx)
	keychainSig, _ := pv.Sign(keychainTxBytes)
	keychainTx["signature"] = hex.EncodeToString(keychainSig)

	keychainTxByteWithSig, _ := json.Marshal(keychainTx)
	keychainEmSig, _ := pv.Sign(keychainTxByteWithSig)
	keychainTx["em_signature"] = hex.EncodeToString(keychainEmSig)

	idTxBytes, _ = json.Marshal(idTx)

	keychainTxBytes, _ = json.Marshal(keychainTx)

	encryptedID, _ := pub.Encrypt(idTxBytes)
	encryptedKeychain, _ := pub.Encrypt(keychainTxBytes)

	form := accountCreationRequest{
		EncryptedID:       hex.EncodeToString(encryptedID),
		EncryptedKeychain: hex.EncodeToString(encryptedKeychain),
	}
	formB, _ := json.Marshal(form)
	sig, _ := pv.Sign(formB)

	form.Signature = hex.EncodeToString(sig)

	formB, _ = json.Marshal(form)

	path := "http://localhost/api/account"
	req, _ := http.NewRequest("POST", path, bytes.NewBuffer(formB))
	w := httptest.NewRecorder()
	r.ServeHTTP(w, req)

	resBytes, _ := ioutil.ReadAll(w.Body)
	assert.Equal(t, http.StatusCreated, w.Code)

	var resTx accountCreationResponse
	json.Unmarshal(resBytes, &resTx)

	assert.NotEmpty(t, resTx.IDTransaction.TransactionReceipt)
	assert.NotEmpty(t, resTx.IDTransaction.Timestamp)
	assert.NotEmpty(t, resTx.IDTransaction.Signature)
	assert.Equal(t, time.Now().Unix(), resTx.IDTransaction.Timestamp)

	idTxHash := crypto.Hash(idTxBytes)
	assert.EqualValues(t, fmt.Sprintf("%x%x", crypto.Hash([]byte("abc")), idTxHash), resTx.IDTransaction.TransactionReceipt)

	idResBytes, _ := json.Marshal(transactionResponse{
		TransactionReceipt: resTx.IDTransaction.TransactionReceipt,
		Timestamp:          resTx.IDTransaction.Timestamp,
	})
<<<<<<< HEAD
	assert.Nil(t, crypto.VerifySignature(string(idResBytes), sharedKeyReader.crossNodeKeys[0].PublicKey(), resTx.IDTransaction.Signature))
=======
	idSigBytes, _ := hex.DecodeString(resTx.IDTransaction.Signature)
	assert.True(t, techDB.nodeKeys[0].PublicKey().Verify(idResBytes, idSigBytes))
>>>>>>> f2165148

	assert.NotEmpty(t, resTx.KeychainTransaction.TransactionReceipt)
	assert.NotEmpty(t, resTx.KeychainTransaction.Timestamp)
	assert.NotEmpty(t, resTx.KeychainTransaction.Signature)
	assert.Equal(t, time.Now().Unix(), resTx.KeychainTransaction.Timestamp)

	keychainTxHash := crypto.Hash(keychainTxBytes)
	assert.EqualValues(t, fmt.Sprintf("%x%x", crypto.Hash([]byte("abc")), keychainTxHash), resTx.KeychainTransaction.TransactionReceipt)

	keychainResBytes, _ := json.Marshal(transactionResponse{
		TransactionReceipt: resTx.KeychainTransaction.TransactionReceipt,
		Timestamp:          resTx.KeychainTransaction.Timestamp,
	})
<<<<<<< HEAD
	assert.Nil(t, crypto.VerifySignature(string(keychainResBytes), sharedKeyReader.crossNodeKeys[0].PublicKey(), resTx.KeychainTransaction.Signature))
=======
	keychainSigBytes, _ := hex.DecodeString(resTx.KeychainTransaction.Signature)
	assert.True(t, techDB.nodeKeys[0].PublicKey().Verify(keychainResBytes, keychainSigBytes))
>>>>>>> f2165148

	time.Sleep(50 * time.Millisecond)

	assert.Len(t, chainDB.keychains, 1)
	assert.EqualValues(t, crypto.Hash([]byte("abc")), chainDB.keychains[0].Address())
	assert.Len(t, chainDB.ids, 1)
	assert.EqualValues(t, crypto.Hash([]byte("abc")), chainDB.ids[0].Address())

}

type mockPoolRequester struct {
	stores []chain.Transaction
	repo   *mockChainDB
}

func (pr mockPoolRequester) RequestLastTransaction(pool consensus.Pool, txAddr crypto.VersionnedHash, txType chain.TransactionType) (*chain.Transaction, error) {
	switch txType {
	case chain.KeychainTransactionType:
		kc, _ := pr.repo.LastKeychain(txAddr)
		if kc == nil {
			return nil, nil
		}
		return &kc.Transaction, nil
	case chain.IDTransactionType:
		id, _ := pr.repo.ID(txAddr)
		if id == nil {
			return nil, nil
		}
		return &id.Transaction, nil
	}

	return nil, nil
}

func (pr mockPoolRequester) RequestTransactionTimeLock(pool consensus.Pool, txHash crypto.VersionnedHash, txAddr crypto.VersionnedHash, masterPublicKey crypto.PublicKey) error {
	return nil
}

func (pr mockPoolRequester) RequestTransactionUnlock(pool consensus.Pool, txHash crypto.VersionnedHash, txAddr crypto.VersionnedHash) error {
	return nil
}

func (pr mockPoolRequester) RequestTransactionValidations(pool consensus.Pool, tx chain.Transaction, minValids int, masterValid chain.MasterValidation) ([]chain.Validation, error) {
	pv, pub, _ := crypto.GenerateECKeyPair(crypto.Ed25519Curve, rand.Reader)

	pubB, _ := pub.Marshal()
	vRaw := map[string]interface{}{
		"status":     chain.ValidationOK,
		"public_key": pubB,
		"timestamp":  time.Now().Unix(),
	}
	vBytes, _ := json.Marshal(vRaw)
	sig, _ := pv.Sign(vBytes)
	v, _ := chain.NewValidation(chain.ValidationOK, time.Now(), pub, sig)

	return []chain.Validation{v}, nil
}

func (pr *mockPoolRequester) RequestTransactionStorage(pool consensus.Pool, minReplicas int, tx chain.Transaction) error {
	pr.stores = append(pr.stores, tx)
	if tx.TransactionType() == chain.KeychainTransactionType {
		k, _ := chain.NewKeychain(tx)
		pr.repo.keychains = append(pr.repo.keychains, k)
	}
	if tx.TransactionType() == chain.IDTransactionType {
		id, _ := chain.NewID(tx)
		pr.repo.ids = append(pr.repo.ids, id)
	}
	return nil
}

type mockChainDB struct {
	kos       []chain.Transaction
	keychains []chain.Keychain
	ids       []chain.ID
}

func (r mockChainDB) LastKeychain(txAddr crypto.VersionnedHash) (*chain.Keychain, error) {
	sort.Slice(r.keychains, func(i, j int) bool {
		return r.keychains[i].Timestamp().Unix() > r.keychains[j].Timestamp().Unix()
	})

	if len(r.keychains) > 0 {
		return &r.keychains[0], nil
	}
	return nil, nil
}

func (r mockChainDB) FullKeychain(txAddr crypto.VersionnedHash) (*chain.Keychain, error) {
	sort.Slice(r.keychains, func(i, j int) bool {
		return r.keychains[i].Timestamp().Unix() > r.keychains[j].Timestamp().Unix()
	})

	if len(r.keychains) > 0 {
		return &r.keychains[0], nil
	}
	return nil, nil
}

func (r mockChainDB) KeychainByHash(txHash crypto.VersionnedHash) (*chain.Keychain, error) {
	for _, tx := range r.keychains {
		if bytes.Equal(tx.TransactionHash(), txHash) {
			return &tx, nil
		}
	}
	return nil, nil
}

func (r mockChainDB) IDByHash(txHash crypto.VersionnedHash) (*chain.ID, error) {
	for _, tx := range r.ids {
		if bytes.Equal(tx.TransactionHash(), txHash) {
			return &tx, nil
		}
	}
	return nil, nil
}

func (r mockChainDB) ID(addr crypto.VersionnedHash) (*chain.ID, error) {
	for _, tx := range r.ids {
		if bytes.Equal(tx.Address(), addr) {
			return &tx, nil
		}
	}
	return nil, nil
}

func (r mockChainDB) KOByHash(txHash crypto.VersionnedHash) (*chain.Transaction, error) {
	for _, tx := range r.kos {
		if bytes.Equal(tx.TransactionHash(), txHash) {
			return &tx, nil
		}
	}
	return nil, nil
}

func (r *mockChainDB) WriteKeychain(kc chain.Keychain) error {
	r.keychains = append(r.keychains, kc)
	return nil
}

func (r *mockChainDB) WriteID(id chain.ID) error {
	r.ids = append(r.ids, id)
	return nil
}

func (r *mockChainDB) WriteKO(tx chain.Transaction) error {
	r.kos = append(r.kos, tx)
	return nil
}

type mockNodeDatabase struct {
	nodes []consensus.Node
}

func (db mockNodeDatabase) Reachables() (reachables []consensus.Node, err error) {
	for _, n := range db.nodes {
		if n.IsReachable() {
			reachables = append(reachables, n)
		}
	}
	return
}

func (db mockNodeDatabase) Unreachables() (unreachables []consensus.Node, err error) {
	for _, n := range db.nodes {
		if !n.IsReachable() {
			unreachables = append(unreachables, n)
		}
	}
	return
}

func (db mockNodeDatabase) CountReachables() (nb int, err error) {
	for _, n := range db.nodes {
		if n.IsReachable() {
			nb++
		}
	}
	return
}

func (db mockNodeDatabase) FindByPublicKey(publicKey string) (found consensus.Node, err error) {
	for _, n := range db.nodes {
		if n.PublicKey() == publicKey {
			return n, nil
		}
	}
	return
}<|MERGE_RESOLUTION|>--- conflicted
+++ resolved
@@ -61,16 +61,12 @@
 func TestGetAccountWhenInvalidSignature(t *testing.T) {
 
 	_, pub, _ := crypto.GenerateECKeyPair(crypto.Ed25519Curve, rand.Reader)
-	emK, _ := shared.NewEmitterKeyPair([]byte("enc"), pub)
+	emK, _ := shared.NewEmitterCrossKeyPair([]byte("enc"), pub)
 
 	r := gin.New()
-<<<<<<< HEAD
-	r.GET("/api/account/:idHash", GetAccountHandler(&mockSharedKeyReader{}))
-=======
-	r.GET("/api/account/:idHash", GetAccountHandler(&mockTechDB{
-		emKeys: []shared.EmitterKeyPair{emK},
+	r.GET("/api/account/:idHash", GetAccountHandler(&mockSharedKeyReader{
+		crossEmitterKeys: []shared.EmitterCrossKeyPair{emK},
 	}))
->>>>>>> f2165148
 
 	path1 := fmt.Sprintf("http://localhost/api/account/%s", hex.EncodeToString(crypto.Hash(([]byte("abc")))))
 	log.Print(path1)
@@ -120,19 +116,11 @@
 
 	pv, pub, _ := crypto.GenerateECKeyPair(crypto.Ed25519Curve, rand.Reader)
 
-<<<<<<< HEAD
 	sharedKeyReader := &mockSharedKeyReader{}
 	nodeKey, _ := shared.NewNodeCrossKeyPair(pub, pv)
-	sharedKeyReader.crossNodeKeys = append(sharedKeyReader.crossNodeKeys, nodeKey)
+	sharedKeyReader.crosscrossNodeKeys = append(sharedKeyReader.crosscrossNodeKeys, nodeKey)
 	emKey, _ := shared.NewEmitterCrossKeyPair(hex.EncodeToString([]byte("ov")), pub)
 	sharedKeyReader.crossEmitterKeys = append(sharedKeyReader.crossEmitterKeys, emKey)
-=======
-	techDB := &mockTechDB{}
-	nodeKey, _ := shared.NewNodeKeyPair(pub, pv)
-	techDB.nodeKeys = append(techDB.nodeKeys, nodeKey)
-	emKey, _ := shared.NewEmitterKeyPair([]byte("ov"), pub)
-	techDB.emKeys = append(techDB.emKeys, emKey)
->>>>>>> f2165148
 
 	chainDB := &mockChainDB{}
 	pr := &mockPoolRequester{
@@ -176,19 +164,11 @@
 	pv, pub, _ := crypto.GenerateECKeyPair(crypto.Ed25519Curve, rand.Reader)
 
 	chainDB := &mockChainDB{}
-<<<<<<< HEAD
 	sharedKeyReader := &mockSharedKeyReader{}
 	nodeKey, _ := shared.NewNodeCrossKeyPair(pub, pv)
-	sharedKeyReader.crossNodeKeys = append(sharedKeyReader.crossNodeKeys, nodeKey)
+	sharedKeyReader.crosscrossNodeKeys = append(sharedKeyReader.crosscrossNodeKeys, nodeKey)
 	emKey, _ := shared.NewEmitterCrossKeyPair(hex.EncodeToString([]byte("ov")), pub)
 	sharedKeyReader.crossEmitterKeys = append(sharedKeyReader.crossEmitterKeys, emKey)
-=======
-	techDB := &mockTechDB{}
-	nodeKey, _ := shared.NewNodeKeyPair(pub, pv)
-	techDB.nodeKeys = append(techDB.nodeKeys, nodeKey)
-	emKey, _ := shared.NewEmitterKeyPair([]byte("ov"), pub)
-	techDB.emKeys = append(techDB.emKeys, emKey)
->>>>>>> f2165148
 	pr := &mockPoolRequester{
 		repo: chainDB,
 	}
@@ -201,15 +181,11 @@
 
 	//Start API
 	r := gin.New()
-<<<<<<< HEAD
 	r.GET("/api/account/:idHash", GetAccountHandler(sharedKeyReader))
 
-=======
-	r.GET("/api/account/:idHash", GetAccountHandler(techDB))
->>>>>>> f2165148
 	//Create transactions
 
-	prop, _ := shared.NewEmitterKeyPair([]byte("encpv"), pub)
+	prop, _ := shared.NewEmitterCrossKeyPair([]byte("encpv"), pub)
 	idHash := crypto.Hash([]byte("abc"))
 
 	encAddr, _ := pub.Encrypt([]byte("addr"))
@@ -219,14 +195,11 @@
 		"encrypted_address_by_id":   encAddr,
 		"encrypted_aes_key":         []byte("aes_key"),
 	}
-<<<<<<< HEAD
 	prop, _ := shared.NewEmitterCrossKeyPair(hex.EncodeToString([]byte("encPV")), pub)
-	idHash := crypto.HashString("abc")
-=======
+	idHash := crypto.Hash([]byte("abc"))
 
 	pubB, _ := pub.Marshal()
 
->>>>>>> f2165148
 	idTxRaw := map[string]interface{}{
 		"addr": hex.EncodeToString(idHash),
 		"data": map[string]string{
@@ -285,19 +258,11 @@
 	pubB, _ := pub.Marshal()
 
 	chainDB := &mockChainDB{}
-<<<<<<< HEAD
 	sharedKeyReader := &mockSharedKeyReader{}
 	nodeKey, _ := shared.NewNodeCrossKeyPair(pub, pv)
-	sharedKeyReader.crossNodeKeys = append(sharedKeyReader.crossNodeKeys, nodeKey)
+	sharedKeyReader.crosscrossNodeKeys = append(sharedKeyReader.crosscrossNodeKeys, nodeKey)
 	emKey, _ := shared.NewEmitterCrossKeyPair(hex.EncodeToString([]byte("ov")), pub)
 	sharedKeyReader.crossEmitterKeys = append(sharedKeyReader.crossEmitterKeys, emKey)
-=======
-	techDB := &mockTechDB{}
-	nodeKey, _ := shared.NewNodeKeyPair(pub, pv)
-	techDB.nodeKeys = append(techDB.nodeKeys, nodeKey)
-	emKey, _ := shared.NewEmitterKeyPair([]byte("ov"), pub)
-	techDB.emKeys = append(techDB.emKeys, emKey)
->>>>>>> f2165148
 	pr := &mockPoolRequester{
 		repo: chainDB,
 	}
@@ -317,11 +282,7 @@
 		"encrypted_address_by_id":   encAddr,
 		"encrypted_aes_key":         []byte("aes_key"),
 	}
-<<<<<<< HEAD
-	prop, _ := shared.NewEmitterCrossKeyPair(hex.EncodeToString([]byte("encPV")), pub)
-=======
-	prop, _ := shared.NewEmitterKeyPair([]byte("encpv"), pub)
->>>>>>> f2165148
+	prop, _ := shared.NewEmitterCrossKeyPair([]byte("encpv"), pub)
 
 	idHash := crypto.Hash([]byte("abc"))
 	idTxRaw := map[string]interface{}{
@@ -391,13 +352,8 @@
 	sig, _ := pv.Sign(encIDHash)
 
 	r := gin.New()
-<<<<<<< HEAD
 	r.GET("/api/account/:idHash", GetAccountHandler(sharedKeyReader))
 	path := fmt.Sprintf("http://localhost/api/account/%s?signature=%s", encIDHash, sig)
-=======
-	r.GET("/api/account/:idHash", GetAccountHandler(techDB))
-	path := fmt.Sprintf("http://localhost/api/account/%s?signature=%s", hex.EncodeToString(encIDHash), hex.EncodeToString(sig))
->>>>>>> f2165148
 
 	req, _ := http.NewRequest("GET", path, nil)
 	w := httptest.NewRecorder()
@@ -421,12 +377,8 @@
 		EncryptedWallet: res.EncryptedWallet,
 		Timestamp:       res.Timestamp,
 	})
-<<<<<<< HEAD
-	assert.Nil(t, crypto.VerifySignature(string(resBytes), sharedKeyReader.crossNodeKeys[0].PublicKey(), res.Signature))
-=======
 	sigBytes, _ := hex.DecodeString(res.Signature)
-	assert.True(t, techDB.nodeKeys[0].PublicKey().Verify(resBytes, sigBytes))
->>>>>>> f2165148
+	assert.True(t, sharedKeyReader.FirstNodeCrossKeypair().PublicKey().Verify(resBytes, sigBytes))
 }
 
 /*
@@ -435,34 +387,25 @@
 	When I want to request to create an account
 	Then I got a 400 (Bad request) response status and an error message
 */
-<<<<<<< HEAD
 func TestCreationAccountWhenInvalidID(t *testing.T) {
 	r := gin.New()
-	r.POST("/api/account", CreateAccountHandler(&mockSharedKeyReader{}, mockNodeDatabase{}))
 
 	form, _ := json.Marshal(map[string]string{
 		"encrypted_id":       "abc",
 		"encrypted_keychain": "abc",
 		"signature":          "abc",
 	})
-=======
-func TestCreationAccountWhenSignatureInvalid(t *testing.T) {
->>>>>>> f2165148
 
 	pv, pub, _ := crypto.GenerateECKeyPair(crypto.Ed25519Curve, rand.Reader)
 
-	techDB := &mockTechDB{}
-	nodeKey, _ := shared.NewNodeKeyPair(pub, pv)
-	emKey, _ := shared.NewEmitterKeyPair([]byte("pv"), pub)
-	techDB.nodeKeys = append(techDB.nodeKeys, nodeKey)
-	techDB.emKeys = append(techDB.emKeys, emKey)
+	sharedKeyReader := &mockSharedKeyReader{}
+	nodeKey, _ := shared.NewNodeCrossKeyPair(pub, pv)
+	emKey, _ := shared.NewEmitterCrossKeyPair([]byte("pv"), pub)
+	sharedKeyReader.crossNodeKeys = append(sharedKeyReader.crossNodeKeys, nodeKey)
+	sharedKeyReader.crossEmitterKeys = append(sharedKeyReader.crossEmitterKeys, emKey)
 
 	r := gin.New()
-<<<<<<< HEAD
-	r.POST("/api/account", CreateAccountHandler(&mockSharedKeyReader{}, mockNodeDatabase{}))
-=======
-	r.POST("/api/account", CreateAccountHandler(techDB))
->>>>>>> f2165148
+	r.POST("/api/account", CreateAccountHandler(sharedKeyReader, mockNodeDatabase{}))
 
 	form, _ := json.Marshal(map[string]string{
 		"encrypted_id":       hex.EncodeToString([]byte("id")),
@@ -493,33 +436,21 @@
 */
 func TestCreationAccountWhenInvalidTransactionRaw(t *testing.T) {
 
-<<<<<<< HEAD
-	pub, pv := crypto.GenerateKeys()
+	pub, pv, _ := crypto.GenerateECKeyPair(curve.Ed25519Curve, rand.Reader)
 
 	sharedKeyReader := &mockSharedKeyReader{}
 	nodeKey, _ := shared.NewNodeCrossKeyPair(pub, pv)
 	emKey, _ := shared.NewEmitterCrossKeyPair(hex.EncodeToString([]byte("pv")), pub)
-	sharedKeyReader.crossNodeKeys = append(sharedKeyReader.crossNodeKeys, nodeKey)
+	sharedKeyReader.crosscrossNodeKeys = append(sharedKeyReader.crosscrossNodeKeys, nodeKey)
 	sharedKeyReader.crossEmitterKeys = append(sharedKeyReader.crossEmitterKeys, emKey)
 
 	r := gin.New()
 	r.POST("/api/account", CreateAccountHandler(sharedKeyReader, mockNodeDatabase{}))
-=======
-	pv, pub, _ := crypto.GenerateECKeyPair(crypto.Ed25519Curve, rand.Reader)
-	emK, _ := shared.NewEmitterKeyPair([]byte("enc"), pub)
-	nodeKey, _ := shared.NewNodeKeyPair(pub, pv)
-
-	r := gin.New()
-	r.POST("/api/account", CreateAccountHandler(&mockTechDB{
-		emKeys:   shared.EmitterKeys{emK},
-		nodeKeys: []shared.NodeKeyPair{nodeKey},
-	}))
 
 	form := accountCreationRequest{
 		EncryptedID:       hex.EncodeToString([]byte("abc")),
 		EncryptedKeychain: hex.EncodeToString([]byte("abc")),
 	}
->>>>>>> f2165148
 
 	formBytes, _ := json.Marshal(form)
 	sig, _ := pv.Sign(formBytes)
@@ -599,23 +530,14 @@
 	chainDB := &mockChainDB{}
 	sharedKeyReader := &mockSharedKeyReader{}
 
-<<<<<<< HEAD
-	encKey, _ := crypto.Encrypt(pv, pub)
+	pvB, _ := pv.Marshal()
+
+	encKey, _ := pub.Encrypt(pvB)
 	emKey, _ := shared.NewEmitterCrossKeyPair(encKey, pub)
 	sharedKeyReader.crossEmitterKeys = append(sharedKeyReader.crossEmitterKeys, emKey)
 
 	nodeKey, _ := shared.NewNodeCrossKeyPair(pub, pv)
 	sharedKeyReader.crossNodeKeys = append(sharedKeyReader.crossNodeKeys, nodeKey)
-=======
-	pvB, _ := pv.Marshal()
-
-	encKey, _ := pub.Encrypt(pvB)
-	emKey, _ := shared.NewEmitterKeyPair(encKey, pub)
-	techDB.emKeys = append(techDB.emKeys, emKey)
-
-	nodeKey, _ := shared.NewNodeKeyPair(pub, pv)
-	techDB.nodeKeys = append(techDB.nodeKeys, nodeKey)
->>>>>>> f2165148
 
 	pr := &mockPoolRequester{
 		repo: chainDB,
@@ -738,12 +660,8 @@
 		TransactionReceipt: resTx.IDTransaction.TransactionReceipt,
 		Timestamp:          resTx.IDTransaction.Timestamp,
 	})
-<<<<<<< HEAD
-	assert.Nil(t, crypto.VerifySignature(string(idResBytes), sharedKeyReader.crossNodeKeys[0].PublicKey(), resTx.IDTransaction.Signature))
-=======
 	idSigBytes, _ := hex.DecodeString(resTx.IDTransaction.Signature)
-	assert.True(t, techDB.nodeKeys[0].PublicKey().Verify(idResBytes, idSigBytes))
->>>>>>> f2165148
+	assert.True(t, sharedKeyReader.crossNodeKeys[0].PublicKey().Verify(idResBytes, idSigBytes))
 
 	assert.NotEmpty(t, resTx.KeychainTransaction.TransactionReceipt)
 	assert.NotEmpty(t, resTx.KeychainTransaction.Timestamp)
@@ -757,12 +675,8 @@
 		TransactionReceipt: resTx.KeychainTransaction.TransactionReceipt,
 		Timestamp:          resTx.KeychainTransaction.Timestamp,
 	})
-<<<<<<< HEAD
-	assert.Nil(t, crypto.VerifySignature(string(keychainResBytes), sharedKeyReader.crossNodeKeys[0].PublicKey(), resTx.KeychainTransaction.Signature))
-=======
 	keychainSigBytes, _ := hex.DecodeString(resTx.KeychainTransaction.Signature)
-	assert.True(t, techDB.nodeKeys[0].PublicKey().Verify(keychainResBytes, keychainSigBytes))
->>>>>>> f2165148
+	assert.True(t, sharedKeyReader.crossNodeKeys[0].PublicKey().Verify(keychainResBytes, keychainSigBytes))
 
 	time.Sleep(50 * time.Millisecond)
 
