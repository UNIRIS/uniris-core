--- conflicted
+++ resolved
@@ -52,12 +52,8 @@
 			})
 			return
 		}
-<<<<<<< HEAD
 
 		firstEmKeys, err := sharedKeyReader.FirstEmitterCrossKeypair()
-=======
-		sigBytes, err := hex.DecodeString(sigReq)
->>>>>>> f2165148
 		if err != nil {
 			c.JSON(http.StatusBadRequest, httpError{
 				Error:     "signature is not in hexadecimal",
@@ -66,12 +62,7 @@
 			})
 			return
 		}
-<<<<<<< HEAD
-
-		if err := crypto.VerifySignature(encIDHash, firstEmKeys.PublicKey(), sigReq); err != nil {
-=======
-		if !emKeys.RequestKey().Verify(encIDBytes, sigBytes) {
->>>>>>> f2165148
+		if !firstEmKeys.PublicKey().RequestKey().Verify(encIDBytes, sigBytes) {
 			c.JSON(http.StatusBadRequest, httpError{
 				Error:     "signature is invalid",
 				Status:    http.StatusText(http.StatusBadRequest),
@@ -170,7 +161,6 @@
 			})
 		}
 
-<<<<<<< HEAD
 		if _, err := hex.DecodeString(form.EncryptedID); err != nil {
 			c.JSON(http.StatusBadRequest, httpError{
 				Error:     "encrypted id: must be hexadecimal",
@@ -188,20 +178,7 @@
 			})
 			return
 		}
-
-		if _, err := crypto.IsSignature(form.Signature); err != nil {
-			c.JSON(http.StatusBadRequest, httpError{
-				Error:     fmt.Sprintf("signature request: %s", err.Error()),
-				Status:    http.StatusText(http.StatusBadRequest),
-				Timestamp: time.Now().Unix(),
-			})
-			return
-		}
-
 		firstEmKeys, err := sharedKeyReader.FirstEmitterCrossKeypair()
-=======
-		emKeys, err := techReader.EmitterKeys()
->>>>>>> f2165148
 		if err != nil {
 			c.JSON(http.StatusInternalServerError, httpError{
 				Error:     err.Error(),
@@ -215,13 +192,9 @@
 			EncryptedID:       form.EncryptedID,
 			EncryptedKeychain: form.EncryptedKeychain,
 		})
-<<<<<<< HEAD
-		if err := crypto.VerifySignature(string(formBytes), firstEmKeys.PublicKey(), form.Signature); err != nil {
-=======
 
 		sig, _ := hex.DecodeString(form.Signature)
-		if !emKeys.RequestKey().Verify(formBytes, sig) {
->>>>>>> f2165148
+		if !firstEmKeys.PublicKey().Verify(formBytes, sig) {
 			c.JSON(http.StatusBadRequest, httpError{
 				Error:     "signature is invalid",
 				Status:    http.StatusText(http.StatusBadRequest),
