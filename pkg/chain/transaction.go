--- conflicted
+++ resolved
@@ -53,30 +53,18 @@
 	txType        TransactionType
 	data          map[string][]byte
 	timestamp     time.Time
-<<<<<<< HEAD
-	pubKey        string
-	sig           string
-	emSig         string
-	prop          shared.EmitterCrossKeyPair
-	hash          string
-=======
 	pubKey        crypto.PublicKey
 	sig           []byte
 	emSig         []byte
 	prop          shared.EmitterKeyPair
 	hash          crypto.VersionnedHash
->>>>>>> f2165148
 	prevTx        *Transaction
 	masterV       MasterValidation
 	confirmValids []Validation
 }
 
 //NewTransaction creates a new transaction
-<<<<<<< HEAD
-func NewTransaction(addr string, txType TransactionType, data map[string]string, timestamp time.Time, pubK string, prop shared.EmitterCrossKeyPair, sig string, emSig string, hash string) (Transaction, error) {
-=======
 func NewTransaction(addr crypto.VersionnedHash, txType TransactionType, data map[string][]byte, timestamp time.Time, pubK crypto.PublicKey, prop shared.EmitterKeyPair, sig []byte, emSig []byte, hash crypto.VersionnedHash) (Transaction, error) {
->>>>>>> f2165148
 	tx := Transaction{
 		addr:      addr,
 		txType:    txType,
@@ -400,17 +388,15 @@
 		return errors.New("transaction type is not allowed")
 	}
 
-<<<<<<< HEAD
 	if t.prop == (shared.EmitterCrossKeyPair{}) {
-		return errors.New("transaction: proposal is missing")
-=======
+		return errors.New("transaction proposal is missing")
+	}
 	if t.prop.EncryptedPrivateKey() == nil {
 		return errors.New("transaction proposal private key is missing")
 	}
 
 	if t.prop.PublicKey() == nil {
 		return errors.New("transaction proposal public key is missing")
->>>>>>> f2165148
 	}
 
 	return nil
