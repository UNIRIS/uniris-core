--- conflicted
+++ resolved
@@ -26,17 +26,10 @@
 
 	sig, _ := pv.Sign([]byte("hello"))
 
-<<<<<<< HEAD
-	prop, _ := shared.NewEmitterCrossKeyPair(hex.EncodeToString([]byte("pvKey")), pub)
-	data := map[string]string{
-		"encrypted_address_by_node": hex.EncodeToString([]byte("addr")),
-		"encrypted_wallet":          hex.EncodeToString([]byte("wallet")),
-=======
-	prop, _ := shared.NewEmitterKeyPair([]byte("pvkey"), pub)
+	prop, _ := shared.NewEmitterCrossKeyPair([]byte("pvkey"), pub)
 	data := map[string][]byte{
 		"encrypted_address_by_node": []byte("addr"),
 		"encrypted_wallet":          []byte("wallet"),
->>>>>>> f2165148
 	}
 	tx := Transaction{
 		addr:      crypto.Hash([]byte("addr")),
@@ -88,11 +81,7 @@
 
 	sig, _ := pv.Sign([]byte("hello"))
 
-<<<<<<< HEAD
-	prop, _ := shared.NewEmitterCrossKeyPair(hex.EncodeToString([]byte("pvKey")), pub)
-=======
-	prop, _ := shared.NewEmitterKeyPair([]byte("pvkey"), pub)
->>>>>>> f2165148
+	prop, _ := shared.NewEmitterCrossKeyPair([]byte("pvkey"), pub)
 
 	data := map[string][]byte{
 		"encrypted_address_by_node": []byte("addr"),
@@ -215,11 +204,7 @@
 
 	sig, _ := pv.Sign([]byte("hello"))
 
-<<<<<<< HEAD
-	prop, _ := shared.NewEmitterCrossKeyPair(hex.EncodeToString([]byte("pvKey")), pub)
-=======
-	prop, _ := shared.NewEmitterKeyPair([]byte("pvkey"), pub)
->>>>>>> f2165148
+	prop, _ := shared.NewEmitterCrossKeyPair([]byte("pvkey"), pub)
 
 	data := map[string][]byte{
 		"encrypted_address_by_node": []byte("addr"),
@@ -277,11 +262,7 @@
 
 	sig, _ := pv.Sign([]byte("hello"))
 
-<<<<<<< HEAD
-	prop, _ := shared.NewEmitterCrossKeyPair(hex.EncodeToString([]byte("pvKey")), pub)
-=======
-	prop, _ := shared.NewEmitterKeyPair([]byte("pvkey"), pub)
->>>>>>> f2165148
+	prop, _ := shared.NewEmitterCrossKeyPair([]byte("pvkey"), pub)
 
 	data := map[string][]byte{
 		"encrypted_address_by_node": []byte("addr"),
@@ -364,11 +345,7 @@
 
 	sig, _ := pv.Sign([]byte("hello"))
 
-<<<<<<< HEAD
-	prop, _ := shared.NewEmitterCrossKeyPair(hex.EncodeToString([]byte("pvKey")), pub)
-=======
-	prop, _ := shared.NewEmitterKeyPair([]byte("pvkey"), pub)
->>>>>>> f2165148
+	prop, _ := shared.NewEmitterCrossKeyPair([]byte("pvkey"), pub)
 
 	data := map[string][]byte{
 		"encrypted_address_by_node": []byte("addr"),
@@ -455,11 +432,7 @@
 
 	pv, pub, _ := crypto.GenerateECKeyPair(crypto.Ed25519Curve, rand.Reader)
 
-<<<<<<< HEAD
-	prop, _ := shared.NewEmitterCrossKeyPair(hex.EncodeToString([]byte("pvKey")), pub)
-=======
-	prop, _ := shared.NewEmitterKeyPair([]byte("pvkey"), pub)
->>>>>>> f2165148
+	prop, _ := shared.NewEmitterCrossKeyPair([]byte("pvkey"), pub)
 
 	data := map[string][]byte{
 		"encrypted_address_by_node": []byte("addr"),
@@ -539,11 +512,7 @@
 func TestCheckTransactionBeforeStore(t *testing.T) {
 	pv, pub, _ := crypto.GenerateECKeyPair(crypto.Ed25519Curve, rand.Reader)
 
-<<<<<<< HEAD
-	prop, _ := shared.NewEmitterCrossKeyPair(hex.EncodeToString([]byte("pvKey")), pub)
-=======
-	prop, _ := shared.NewEmitterKeyPair([]byte("pvkey"), pub)
->>>>>>> f2165148
+	prop, _ := shared.NewEmitterCrossKeyPair([]byte("pvkey"), pub)
 
 	data := map[string][]byte{
 		"encrypted_address_by_node": []byte("addr"),
@@ -593,11 +562,7 @@
 func TestCheckTransactionBeforeStoreWithMissingValidations(t *testing.T) {
 	pv, pub, _ := crypto.GenerateECKeyPair(crypto.Ed25519Curve, rand.Reader)
 
-<<<<<<< HEAD
-	prop, _ := shared.NewEmitterCrossKeyPair(hex.EncodeToString([]byte("pvKey")), pub)
-=======
-	prop, _ := shared.NewEmitterKeyPair([]byte("pvkey"), pub)
->>>>>>> f2165148
+	prop, _ := shared.NewEmitterCrossKeyPair([]byte("pvkey"), pub)
 
 	data := map[string][]byte{
 		"encrypted_address_by_node": []byte("addr"),
@@ -668,11 +633,7 @@
 	sHeaders := []NodeHeader{NewNodeHeader(pub, false, false, 0, true)}
 	mv, _ := NewMasterValidation([]crypto.PublicKey{}, pub, v, wHeaders, vHeaders, sHeaders)
 
-<<<<<<< HEAD
-	prop, _ := shared.NewEmitterCrossKeyPair(hex.EncodeToString([]byte("pvKey")), pub)
-=======
-	prop, _ := shared.NewEmitterKeyPair([]byte("pvkey"), pub)
->>>>>>> f2165148
+	prop, _ := shared.NewEmitterCrossKeyPair([]byte("pvkey"), pub)
 
 	data := map[string][]byte{
 		"encrypted_address_by_node": []byte("addr"),
@@ -736,11 +697,7 @@
 	sHeaders := []NodeHeader{NewNodeHeader(pub, false, false, 0, true)}
 	mv, _ := NewMasterValidation([]crypto.PublicKey{}, pub, v, wHeaders, vHeaders, sHeaders)
 
-<<<<<<< HEAD
-	prop, _ := shared.NewEmitterCrossKeyPair(hex.EncodeToString([]byte("pvKey")), pub)
-=======
-	prop, _ := shared.NewEmitterKeyPair([]byte("pvkey"), pub)
->>>>>>> f2165148
+	prop, _ := shared.NewEmitterCrossKeyPair([]byte("pvkey"), pub)
 
 	data := map[string][]byte{
 		"encrypted_address_by_node": []byte("addr"),
@@ -804,11 +761,7 @@
 	sHeaders := []NodeHeader{NewNodeHeader(pub, false, false, 0, true)}
 	mv, _ := NewMasterValidation([]crypto.PublicKey{}, pub, v, wHeaders, vHeaders, sHeaders)
 
-<<<<<<< HEAD
-	prop, _ := shared.NewEmitterCrossKeyPair(hex.EncodeToString([]byte("pvKey")), pub)
-=======
-	prop, _ := shared.NewEmitterKeyPair([]byte("pvkey"), pub)
->>>>>>> f2165148
+	prop, _ := shared.NewEmitterCrossKeyPair([]byte("pvkey"), pub)
 
 	data := map[string][]byte{
 		"encrypted_address_by_node": []byte("addr"),
