--- conflicted
+++ resolved
@@ -21,26 +21,16 @@
 
 	pv, pub, _ := crypto.GenerateECKeyPair(crypto.Ed25519Curve, rand.Reader)
 
-<<<<<<< HEAD
-	prop, _ := shared.NewEmitterCrossKeyPair(hex.EncodeToString([]byte("encPvKey")), pub)
-=======
-	prop, _ := shared.NewEmitterKeyPair([]byte("encPvKey"), pub)
->>>>>>> f2165148
+	prop, _ := shared.NewEmitterCrossKeyPair([]byte("encPvKey"), pub)
 
 	addr := crypto.Hash([]byte("address"))
 
 	hash := crypto.Hash([]byte("hash"))
 	sig, _ := pv.Sign([]byte("data"))
 
-<<<<<<< HEAD
-	tx, err := NewTransaction(addr, KeychainTransactionType, map[string]string{
-		"encrypted_address_by_node": hex.EncodeToString([]byte("addr")),
-		"encrypted_wallet":          hex.EncodeToString([]byte("wallet")),
-=======
 	tx, err := NewTransaction(addr, KeychainTransactionType, map[string][]byte{
 		"encrypted_address_by_node": []byte("addr"),
 		"encrypted_wallet":          []byte("wallet"),
->>>>>>> f2165148
 	}, time.Now(), pub, prop, sig, sig, hash)
 	assert.Nil(t, err)
 
@@ -62,11 +52,7 @@
 
 	pv, pub, _ := crypto.GenerateECKeyPair(crypto.Ed25519Curve, rand.Reader)
 
-<<<<<<< HEAD
-	prop, _ := shared.NewEmitterCrossKeyPair(hex.EncodeToString([]byte("encPvKey")), pub)
-=======
-	prop, _ := shared.NewEmitterKeyPair([]byte("encPvKey"), pub)
->>>>>>> f2165148
+	prop, _ := shared.NewEmitterCrossKeyPair([]byte("encPvKey"), pub)
 
 	addr := crypto.Hash([]byte("address"))
 
@@ -74,15 +60,9 @@
 
 	sig, _ := pv.Sign([]byte("data"))
 
-<<<<<<< HEAD
-	tx, err := NewTransaction(addr, IDTransactionType, map[string]string{
-		"encrypted_address_by_node": hex.EncodeToString([]byte("addr")),
-		"encrypted_wallet":          hex.EncodeToString([]byte("wallet")),
-=======
 	tx, err := NewTransaction(addr, IDTransactionType, map[string][]byte{
 		"encrypted_address_by_node": []byte("addr"),
 		"encrypted_wallet":          []byte("wallet"),
->>>>>>> f2165148
 	}, time.Now(), pub, prop, sig, sig, hash)
 	assert.Nil(t, err)
 
@@ -101,11 +81,7 @@
 
 	pv, pub, _ := crypto.GenerateECKeyPair(crypto.Ed25519Curve, rand.Reader)
 
-<<<<<<< HEAD
-	prop, _ := shared.NewEmitterCrossKeyPair(hex.EncodeToString([]byte("encPvKey")), pub)
-=======
-	prop, _ := shared.NewEmitterKeyPair([]byte("encPvKey"), pub)
->>>>>>> f2165148
+	prop, _ := shared.NewEmitterCrossKeyPair([]byte("encPvKey"), pub)
 
 	addr := crypto.Hash([]byte("address"))
 
@@ -127,42 +103,5 @@
 	assert.Nil(t, err)
 
 	_, err = NewKeychain(tx)
-<<<<<<< HEAD
-	assert.EqualError(t, err, "transaction: missing data keychain: 'encrypted_wallet'")
-}
-
-/*
-Scenario: Create a new Keychain transaction with data fields not in hex
-	Given an transaction with Keychain type and data fields with non hexadecimal
-	When I want to format it to an Keychain transaction
-	Then I get an error
-*/
-func TestNewKeychainWithNotHexDataFields(t *testing.T) {
-
-	pub, pv := crypto.GenerateKeys()
-
-	prop, _ := shared.NewEmitterCrossKeyPair(hex.EncodeToString([]byte("encPvKey")), pub)
-
-	addr := crypto.HashString("address")
-
-	hash := crypto.HashString("hash")
-
-	sig, _ := crypto.Sign("data", pv)
-
-	tx, _ := NewTransaction(addr, KeychainTransactionType, map[string]string{
-		"encrypted_address_by_node": "addr",
-		"encrypted_wallet":          hex.EncodeToString([]byte("wallet")),
-	}, time.Now(), pub, prop, sig, sig, hash)
-	_, err := NewKeychain(tx)
-	assert.EqualError(t, err, "transaction: keychain encrypted address for node is not in hexadecimal format")
-
-	tx, _ = NewTransaction(addr, KeychainTransactionType, map[string]string{
-		"encrypted_address_by_node": hex.EncodeToString([]byte("addr")),
-		"encrypted_wallet":          "wallet",
-	}, time.Now(), pub, prop, sig, sig, hash)
-	_, err = NewKeychain(tx)
-	assert.EqualError(t, err, "transaction: keychain encrypted wallet is not in hexadecimal format")
-=======
 	assert.EqualError(t, err, "missing keychain data: 'encrypted_wallet'")
->>>>>>> f2165148
 }